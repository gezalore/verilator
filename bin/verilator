--- conflicted
+++ resolved
@@ -356,11 +356,7 @@
      -O<optimization-letter>    Selectable optimizations
      -o <executable>            Name of final executable
     --no-order-clock-delay      Disable ordering clock enable assignments
-<<<<<<< HEAD
-    --no-verilate               Skip verilation and just compile previously Verilated code.
-=======
     --no-verilate               Skip Verilation, only compile previously Verilated code
->>>>>>> 80b73859
     --output-split <statements>          Split .cpp files into pieces
     --output-split-cfuncs <statements>   Split model functions
     --output-split-ctrace <statements>   Split tracing functions
