Revision history for Verilator

The contributors that suggested a given feature are shown in []. Thanks!

<<<<<<< HEAD
* Verilator 4.000 devel

**    This is a major release.  Any patches may require major rework to apply.

**    Fix internals to make null-pointer-check clean.

***   Better optimize large always block splitting, bug1244. [John Coiner]

****  Fix internals to avoid 'using namespace std'.


* Verilator 3.921 devel
=======
* Verilator 3.923 devel


* Verilator 3.922 2018-03-17
>>>>>>> e3354a01

**    Support IEEE 1800-2017 as default language.

***   Support trig functions ($sin() etc), bug1281. [Patrick Stewart]

***   Support calling system functions as tasks, bug1285. [Joel Holdsworth]

***   Support assert properties, bug785, bug1290. [John Coiner, et al]

***   Support $writememh. [John Coiner]

***   Add --no-debug-leak to reduce memory use under debug. [John Coiner]

****  Fix severe runtime performance bug in certain foreach loops. [John Coiner]

****  On convergence errors, show activity. [John Coiner]

****  Fix GCC 8.0 issues, bug1273.

****  Fix pullup/pulldowns on bit selects, bug1274. [Rob Stoddard]

****  Fix verilator_coverage --annotate-min, bug1284. [Tymoteusz Blazejczyk]

****  Fix quoting of quoted arguments. [John Coiner]


* Verilator 3.920 2018-02-01

**    Moving forward, use the git "stable" branch to track the latest release,
      and git "v#.###" tags for specific releases.

***   Support 'assume' similar to 'assert', bug1269. [Dan Gisselquist]

****  Fix tracing example file output, bug1268. [Enzo Chi]

****  Fix gate optimization out of memory, add --gate-stmts, bug1260. [Alex Solomatnikov]

****  Fix compile error on public real parameters by suppressing, bug1261. [Alex Solomatnikov]

****  Fix input-only tristate comparisons, bug1267. [Alexis G]

****  Fix missing edge type in xml output, msg2480. [Alexis G]

****  Fix compile error with --public and interface bind, bug1264. [Alexis G]

****  Remove c++filt, bug1265. [Stefan Wallentowitz]


* Verilator 3.918 2018-01-02

***   Workaround GCC/clang bug with huge compile times, bug1248.

***   Support DPI open arrays, bug909, bug1245. [David Pierce, Victor Besyakov]

***   Add INFINITELOOP warning, bug1254. [Alex Solomatnikov]

****  Support > 64 bit decimal $display.

****  Support DPI time and svLogicVal. [Victor Besyakov]
      Note older version incorrectly assumed svBitVal even for logicals.

****  Support string len() method. [Victor Besyakov]

****  Add error if always_comb has sensitivity list. [Arjen Roodselaar]

****  Fix SystemC 2.3.2 compile error, bug1251. [Tymoteusz Blazejczyk]

****  Fix modport outputs being treated as inputs, bug1246. [Jeff Bush]

****  Fix false ALWCOMBORDER on interface references, bug1247. [Josh Redford]

****  Fix constant propagation across DPI imports of inout strings. [Victor Besyakov]

****  Fix resolving inline nested interface names, bug1250. [Arjen Roodselaar]


* Verilator 3.916 2017-11-25

***   Support self-recursive modules, bug659. [Sean Moore, et al]

***   Support $error/$warning in elaboration time blocks.

***   Support $size/$bits/etc on type references.

***   Add error when driving input-only modport, bug1110. [Trevor Elbourne]

***   Add BSSPACE and COLONPLUS lint warnings.

****  Detect MSB overflow when under VL_DEBUG, bug1238. [Junyi Xi]

****  Add data types to --xml. [Rui Terra]

****  Fix partial slicing with pattern assignments, bug991. [Johan Bjork]

****  Fix false unused warning on interfaces, bug1241. [Laurens van Dam]

****  Fix error on "unique case" with no cases.

****  Fix MacOS portability, bug1232. [Jeff Bush]


* Verilator 3.914 2017-10-14

**    Added new examples/ directory with appropriate examples. This replaces the
      old test_c and test_sc directories.

***   Add --getenv option for simplifying Makefiles.

***   Add --x-initial option for specifying initial value assignment behavior.

***   Add --no-relative-cfuncs and related default optimization, bug1224. [John Coiner]

***   Add /*verilator tag*/ for XML extraction applications. [Chris Randall]

****  The internal test_verilated test directory is moved to be part of test_regress.

****  The experimental VL_THREADED setting (only, not normal mode) now requires C++11.

****  Fix over-aggressive inlining, bug1223. [John Coiner]

****  Fix Ubuntu 17.10 issues, bug1223 partial. [John Coiner]

****  Fix compiler warning when WIDTH warning ignored on large compare.

****  Fix memory leak in VerilatedVcd dumps, bug1222 partial. [Shareef Jalloq]

****  Fix unnecessary Vdly variables, bug1224 partial. [John Coiner]

****  Fix conditional slices and add related optimizations.

****  Fix `` expansion of `defines, bug1225, bug1227, bug1228. [Odd Magne Reitan]

****  Fix -E duplicating output, bug1226. [Odd Magne Reitan]

****  Fix float-conversion warning, bug1229. [Robert Henry]

****  Fix MacOS portability, bug1230, bug1231. [Jeff Bush]


* Verilator 3.912 2017-09-23

**    Verilated headers no longer "use namespace std;"
      User's code without "std::" prefixes may need "use namespace std;" to compile.

***   Support or/and/xor array intrinsic methods, bug1210. [Mike Popoloski]

***   Support package export, bug1217. [Usuario Eda]

***   Fix ordering of arrayed cell wide connections, bug1202 partial. [Mike Popoloski]

****  Support module port parameters without defaults, bug 1213. [Mike Popoloski]

****  Add performance information to --stats file.

****  Simplify VL_CONST_W macro generation for faster compiles.

****  Fix LITENDIAN warning on arrayed cells, bug1202. [Mike Popoloski]

****  Fix enum ranges without colons, bug1204. [Mike Popoloski]

****  Fix GCC noreturn compile error, bug1209. [Mike Popoloski]

****  Fix constant function default parameters, bug1211. [Mike Popoloski]

****  Fix non-colon array of interface modports, bug1212. [Mike Popoloski]

****  Fix .name connections on interfaces, bug1214. [Mike Popoloski]

****  Fix wide array indices causing compile error.

****  Better optimize Shift-And, and replication constructs.


* Verilator 3.910 2017-09-07

***   SystemPerl mode (-sp-deprecated) has been removed.

****  Update keyword warnings to include C++11 and others.


* Verilator 3.908 2017-08-28

****  Support x in $readmem, bug1180. [Arthur Kahlich]

****  Support packed struct DPI imports, bug1190. [Rob Stoddard]

****  Fix GCC 6 warnings.

****  Fix compile error on unused VL_VALUEPLUSARGS_IW, bug1181. [Thomas J Whatson]

****  Fix undefined VL_POW_WWI. [Clifford Wolf]

****  Fix internal error on unconnected inouts, bug1187. [Rob Stoddard]


* Verilator 3.906 2017-06-22

***   Support set_time_unit/set_time_precision in C traces, msg2261.

***   Fix extract of packed array with non-zero LSB, bug1172. [James Pallister]

***   Fix shifts by more than 32-bit numbers, bug1174. [Clifford Wolf]

***   Fix power operator on wide constants, bug761. [Clifford Wolf]

***   Fix .* on interface pins, bug1176. [Maciej Piechotka]


* Verilator 3.904 2017-05-30

***   Fix non-cutable ordering loops on clock arrays, bug1009. [Todd Strader]

***   Support ports of array of reals, bug1154. [J Briquet]

***   Support arrayed parameter overrides, bug1153. [John Stevenson]

***   Support $value$plusargs with variables, bug1165. [Wesley Terpstra]

****  Support modport access to un-modport objects, bug1161. [Todd Strader]

****  Add stack trace when can't optimize function, bug1158. [Todd Strader]

****  Add warning on mis-sized literal, bug1156. [Todd Strader]

****  Fix interface functions returning wrong parameters, bug996. [Todd Strader]

****  Fix non-arrayed cells with interface arrays, bug1153. [John Stevenson]

****  Fix --assert with complex case statements, bug1164. [Enzo Chi]


* Verilator 3.902 2017-04-02

**    Add -FI option to force includes,msg2146. [Amir Gonnen]

**    Add --relative-includes. [Rob Stoddard]

***   Add error on duplicate pattern assignments, bug1145. [Johan Bjork]

****  Fix error on improperly widthed default function, bug984. [Todd Strader]

****  Fix 2009 localparam syntax, msg2139. [Galen Seitz]

****  Fix ugly interface-to-non-interface errors, bug1112. [Johan Bjork]

****  Fix LDFLAGS and CFLAGS not preserving order, bug1130. [Olof Kindgren]

****  Fix internal error on initializing parameter array, bug1131. [Jie Xu]

****  Fix internal error on interface arrays, bug1135. [John Stevenson]

****  Fix calling sformatf to display, and elab $displays, bug1139. [Johan Bjork]

****  Fix realpath compile issue on MSVC++, bug1141. [Miodrag Milanovic]

****  Fix missing error on interface size mismatch, bug1143.  [Johan Bjork]

****  Fix error on parameters with dotted references, bug1146. [Johan Bjork]

****  Fix wreal not handling continuous assign, bug1150. [J Briquet]

****  Fix nested structure parameter selects, bug1150. [J Briquet]


* Verilator 3.900 2017-01-15

**    Internal code changes for improved compatibility and performance.

***   Support old-style $display($time), bug467. [John Demme]

****  With --bbox-unsup, suppress desassign and mixed edges, bug1120. [Galen Seitz]

****  Fix parsing sensitivity with &&, bug934. [Luke Yang]

****  Fix internal error on double-for loop unrolling, bug1044. [Jan Egil Ruud]

****  Fix internal error on unique casez with --assert, bug1117. [Enzo Chi]

****  Fix bad code when tracing array of structs, bug1122. [Andrew Bardsley]


* Verilator 3.890 2016-11-25

***   Honor --output-split on coverage constructors, bug1098. [Johan Bjork]

****  Fix various issues when making outside of the kit.

****  Fix flex 2.6.2 bug, bug1103. [Sergey Kvachonok]

****  Fix error on bad interface name, bug1097. [Todd Strader]

****  Fix error on referencing variable in parent, bug1099. [Ian Thompson]

****  Fix type parameters with low optimization, bug1101. [Stefan Wallentowitz]


* Verilator 3.888 2016-10-14

**    Support foreach, bug1078. [Xuan Guo]

***   Add --no-decoration to remove output comments, msg2015. [Frederic Requin]

***   If VM_PARALLEL_BUILDS=1, use OPT_FAST and OPT_SLOW. [Frederic Requin]
      Set VM_DEFAULT_RULES=0 for old behavior.

****  Add error on DPI functions > 32 bits, msg1995. [Elliot Mednick]

****  Fix SystemC compiles with VPI, bug1081. [Arthur Kahlich]

****  Fix error on wide numbers that represent shifts, msg1991, bug1088. [Mandy Xu]

****  Improve Verilation performance on internal strings, msg1975. [Johan Bjork]

****  Improve Verilation performance on trace duplicates, bug1090. [Johan Bjork]


* Verilator 3.886 2016-07-30

****  Fix enum values of 11-16 bits wide using .next/.prev, bug1062. [Brian Flachs]

****  Fix false warnings on non-power-2 enums using .next/.prev.

****  Fix comparison of unpacked arrays, bug1071. [Andrew Bardsley]

****  Fix compiler warning in GCC 6. [David Horton]


* Verilator 3.884 2016-05-18

**    Support parameter type, bug376. [Alan Hunter, et al]

**    Support command-line -G/+pvalue param overrides, bug1045. [Stefan Wallentowitz]

***   The default l2 scope name is now the same as the top-level module, bug1050.
      Use "--l2-name v" for the historical behavior.

***   Add --l2-name option for controlling "v" naming.

****  Fix --output-split of constructors, bug1035. [Johan Bjork]

****  Fix removal of empty packages, modules and cells, bug1034. [Johan Bjork]

****  Fix core dump on Arch Linux/GCC 6.1.1, bug1058. [Jannis Harder]

****  Fix $value$plusargs to string, msg1890. [Frederic Requin]


* Verilator 3.882 2016-03-01

****  Internal Verilation-time performance enhancements, bug1021. [Johan Bjork]

****  Support inlining interfaces, bug1018. [Johan Bjork]

****  Support SV strings to readmemh, bug1040. [Stefan Wallentowitz]

****  Fix unrolling complicated for-loop bounds, bug677. [Johan Bjork]

****  Fix stats file containing multiple unroll entries, bug1020. [Johan Bjork]

****  Fix using short parameter names on negative params, bug1022. [Duraid Madina]

****  Fix read-after-free error, bug1031. [Johan Bjork]

****  Fix elaboration-time display warnings, bug1032. [Johan Bjork]

****  Fix crash on very deep function trees, bug1028. [Jonathan Kimmitt]

****  Fix slicing mix of big and little-endian, bug1033. [Geoff Barrett]

****  Fix pattern assignment width propagation, bug1037. [Johan Bjork]


* Verilator 3.880 2015-12-19

***   Support display %u, %v, %p, %z, bug989. [Johan Bjork]

****  Fix real parameters causing bad module names, bug992. [Johan Bjork]

****  Fix size-changing cast on packed struct, bug993. [Johan Bjork]

****  Fix function calls on arrayed interface, bug994. [Johan Bjork]

****  Fix arrayed interfaces, bug879, bug1001. [Todd Strader]

****  Fix constant function assigned to packed structs, bug997. [Johan Bjork]

****  Fix interface inside generate, bug998. [Johan Bjork]

****  Fix $signed casts under generates, bug999. [Clifford Wolf]

****  Fix genvar constant propagation, bug1003. [Johan Bjork]

****  Fix parameter constant propagation from package, bug1004. [Johan Bjork]

****  Fix array slicing of non-const indexes, bug1006. [Johan Bjork]

****  Fix dotted generated array error, bug1005. [Jeff Bush, Johan Bjork]

****  Fix error instead of warning on large concat, msg1768. [Paul Rolfe]

****  Fix $bitstoreal constant propagation, bug1012. [Jonathan Kimmitt]

****  Fix model restore crash, bug1013. [Jason McMullan]

****  Fix arrayed instances to unpacked of same size, bug1015. [Varun Koyyalagunta]

****  Fix slices of unpacked arrays with non-zero LSBs.

****  Fix ternary operation with unpacked array, bug1017. [Varun Koyyalagunta].


* Verilator 3.878 2015-11-01

**    Add --vpi flag, and fix VPI linkage, bug969. [Arthur Kahlich]

**    Support genvar indexes into arrayed cells, bug517.  [Todd Strader]

**    Support $sformatf, bug977. [Johan Bjork]

***   Support elaboration assertions, bug973. [Johan Bjork]

***   Support $display with non-format arguments, bug467. [Jamey Hicks]

****  Add VerilatedScopeNameMap for introspection, bug966. [Todd Strader]

****  Ignore %l in $display, bug983. [Todd Strader]

****  Fix very long module names, bug937. [Todd Strader]

****  Fix internal error on dotted refs into generates, bug958. [Jie Xu]

****  Fix structure parameter constant propagation, bug968. [Todd Strader]

****  Fix enum constant propagation, bug970. [Todd Strader]

****  Fix mis-optimizing public DPI functions, bug963. [Wei Song]

****  Fix package:scope.scope variable references.

****  Fix $fwrite to constant stderr/stdout, bug961. [Wei Song]

****  Fix struct.enum.name method calls, bug855. [Jonathon Donaldson]

****  Fix dot indexing into arrayed inferfaces, bug978.  [Johan Bjork]

****  Fix crash in commandArgsPlusMatch, bug987. [Jamie Iles]

****  Fix error message on missing interface, bug985. [Todd Strader]


* Verilator 3.876 2015-08-12

***   Add tracing_on, etc to vlt files, bug932. [Frederic Requin]

****  Support extraction of enum bits, bug951. [Jonathon Donaldson]

****  Fix MinGW compiler error, bug927, bug929. [Hans Tichelaar]

****  Fix .c files to be treated as .cpp, bug930. [Jonathon Donaldson]

****  Fix string-to-int space conversion, bug931. [Fabrizio Ferrandi]

****  Fix dpi imports inside generates. [Michael Tresidder]

****  Fix rounding in trace $timescale, bug946. [Frederic Requin]

****  Fix $fopen with SV string, bug947. [Sven Stucki]

****  Fix hashed error with typedef inside block, bug948. [Sven Stucki]

****  Fix makefile with --coverage, bug953. [Eivind Liland]

****  Fix coverage documentation, bug954. [Thomas J Whatson]

****  Fix parameters with function parameter arguments, bug952. [Jie Xu]

****  Fix size casts as second argument of cast item, bug950. [Jonathon Donaldson]


* Verilator 3.874 2015-06-06

***   Add pkg-config .pc file, bug919. [Stefan Wallentowitz]

****  Fix installing missing manpages, bug908. [Ahmed El-Mahmoudy]

****  Fix sign extension in large localparams, bug910. [Mike Thyer]

****  Fix core dump in sync-async warnings, bug911. [Sebastian Dressler]

****  Fix truncation warning with -pins-bv, bug912. [Alfonso Martinez]

****  Fix Cygwin uint32 compile, bug914. [Matthew Barr]

****  Fix preprocessing stringified newline escapes, bug915. [Anton Rapp]

****  Fix part-select in constant function, bug916. [Andrew Bardsley]

****  Fix width extension on mis-width ports, bug918. [Patrick Maupin]

****  Fix width propagation on sized casts, bug925. [Jonathon Donaldson]

****  Fix MSVC++ compiler error, bug927. [Hans Tichelaar]


* Verilator 3.872 2015-04-05

***   Add VerilatedVcdFile to allow real-time waveforms, bug890. [HyungKi Jeong]

***   Add --clk and related optimizations, msg1533. [Jie Xu]

***   Fix order of C style arrays. [Duraid Madina]

****  Add --dump-treei-<srcfile>, bug894. [Jie Xu]

****  Fix comma-instantiations with parameters, bug884. [Franck Jullien]

****  Fix SystemC arrayed bit vectors, bug886. [David Poole]

****  Fix compile error on MinGW, bug887. [HyungKi Jeong]


* Verilator 3.870 2015-02-12

****  Suppress COMBDLY when inside always_latch, bug864. [Iztok Jeras]

****  Support cast operator with expression size, bug865. [Iztok Jeras]

****  Add warning on slice selection out of bounds, bug875. [Cong Van Nguyen].

****  Fix member select error broke in 3.868, bug867. [Iztok Jeras]

****  Fix $sccanf from string, bug866. [David Pierce]

****  Fix VM_PARALLEL_BUILDS broke in 3.868, bug870. [Hiroki Honda]

****  Fix non-ANSI modport instantiations, bug868. [Kevin Thompson]

****  Fix UNOPTFLAT change detect on multidim arrays, bug872. [Andrew Bardsley]

****  Fix slice connections of arrays to ports, bug880. [Varun Koyyalagunta]

****  Fix mis-optimizing gate assignments in unopt blocks, bug881. [Mike Thyer]

****  Fix sign extension of pattern members, bug882. [Iztok Jeras]

****  Fix clang compile warnings.


* Verilator 3.868 2014-12-20

**    New verilator_coverage program added to replace SystemPerl's vcoverage.

**    PSL support was removed, please use System Verilog assertions.

**    SystemPerl mode is deprecated and now untested.

***   Support enum.first/name and similar methods, bug460, bug848.

***   Add 'string' printing and comparisons, bug746, bug747, etc.

***   Inline C functions that are used only once, msg1525. [Jie Xu]

***   Fix tracing SystemC signals with structures, bug858. [Eivind Liland]
      Note that SystemC traces will no longer show the signals
      in the wrapper, they can be seen one level further down.

****  Add --stats-vars, bug851. [Jeremy Bennett]

****  Fix bare generates in interfaces, bug789. [Bob Newgard]

****  Fix underscores in real literals, bug863. [Jonathon Donaldson]


* Verilator 3.866 2014-11-15

***   Fix +define+A+B to define A and B to match other simulators, bug847. [Adam Krolnik]

***   Add optimization of wires from arrayed cells, msg1447. [Jie Xu]

***   Add optimization of operators between concats, msg1447. [Jie Xu]

***   Add public enums, bug833. [Jonathon Donaldson]

***   Trace_off now operates on cells, bug826. [Lane Brooks]

****  Fix public parameters in unused packages, bug804. [Jonathon Donaldson]

****  Fix select when partially out-of-bound, bug823. [Cliffort Wolf]

****  Fix generate unrolling with function call, bug830. [Steven Slatter]

****  Fix cast-to-size context-determined sizing, bug828. [Geoff Barrett]

****  Fix not tracing modules following primitives, bug837. [Jie Xu]

****  Fix trace overflow on huge arrays, bug834. [Geoff Barrett]

****  Fix quoted comment slashes in defines, bug845. [Adam Krolnik]


* Verilator 3.864 2014-09-21

***   Support power operator with real, bug809. [Jonathon Donaldson]

****  Improve verilator_profcfunc time attributions. [Jonathon Donaldson]

****  Fix duplicate anonymous structures in $root, bug788. [Bob Newgard]

****  Fix mis-optimization of bit-swap in wide signal, bug800. [Jie Xu]

****  Fix error when tracing public parameters, bug722. [Jonathon Donaldson]

****  Fix dpiGetContext in dotted scopes, bug740. [Geoff Barrett]

****  Fix over-shift structure optimization error, bug803. [Jeff Bush]

****  Fix optional parameter keyword in module #(), bug810. [Iztok Jeras]

****  Fix $warning/$error multi-argument ordering, bug816. [Jonathon Donaldson]

****  Fix clang warnings, bug818. [Iztok Jeras]

****  Fix string formats under deep expressions, bug820. [Iztok Jeras]


* Verilator 3.862 2014-06-10

***   Using command line -Wno-{WARNING} now overrides file-local lint_on.

***   Add -P to suppress `line and blanks with preprocessing, bug781. [Derek Lockhart]

***   Support SV 2012 package import before port list.

****  Change SYMRSVDWORD to print as warning rather than error.

****  Fix seg-fault with variable of parameterized interface, bug692. [Jie Xu]

****  Fix false name conflict on cells in generate blocks, bug749. [Igor Lesik]

****  Fix pattern assignment to basic types, bug767. [Jie Xu]

****  Fix pattern assignment to conditionals, bug769. [Jie Xu]

****  Fix shift corner-cases, bug765, bug766, bug768, bug772, bug774, bug776. [Clifford Wolf]

****  Fix C compiler interpreting signing, bug773. [Clifford Wolf]

****  Fix late constant division by zero giving X error, bug775. [Clifford Wolf]

****  Fix gate primitives with arrays and non-arrayed pins.

****  Fix DETECTARRAY error on packed arrays, bug770. [Jie Xu]

****  Fix ENDLABEL warnings on escaped identifiers.

****  Fix string corruption, bug780. [Derek Lockhart]


* Verilator 3.860 2014-05-11

**    PSL is no longer supported, please use System Verilog assertions.

**    Support '{} assignment pattern on arrays, bug355.

**    Support streaming operators, bug649. [Glen Gibb]

**    Fix expression problems with -Wno-WIDTH, bug729, bug736, bug737, bug759.
      Where WIDTH warnings were ignored this might result in different
      warning messages and results, though it should better match the spec.
      [Clifford Wolf]

***   Add --no-trace-params.

***   Add assertions on 'unique if', bug725. [Jeff Bush]

***   Add PINCONNECTEMPTY warning. [Holger Waechtler]

***   Support parameter arrays, bug683. [Jeremy Bennett]

***   Fix begin_keywords "1800+VAMS", msg1211.

****  Documentation fixes, bug723. [Glen Gibb]

****  Support {} in always sensitivity lists, bug745. [Igor Lesik]

****  Fix tracing of package variables and real arrays.

****  Fix tracing of packed arrays without --trace-structs, bug742. [Jie Xu]

****  Fix missing coverage line on else-if, bug727. [Sharad Bagri]

****  Fix modport function import not-found error.

****  Fix power operator calculation, bug730, bug735. [Clifford Wolf]

****  Fix reporting struct members as reserved words, bug741. [Chris Randall]

****  Fix change detection error on unions, bug758. [Jie Xu]

****  Fix -Wno-UNOPTFLAT change detection with 64-bits, bug762. [Clifford Wolf]

****  Fix shift-right optimization, bug763. [Clifford Wolf]

****  Fix Mac OS-X test issues. [Holger Waechtler]

****  Fix C++-2011 warnings.


* Verilator 3.856 2014-03-11

***   Support case inside, bug708. [Jan Egil Ruud]

***   Add parameters into trace files, bug706. [Alex Solomatnikov]

****  Fix parsing "#0 'b0", bug256.

****  Fix array bound checks on real variables.

****  Fix --skip-identical mis-detecting on OS-X, bug707.

****  Fix missing VL_SHIFTRS_IQI with WIDTH warning, bug714. [Fabrizio Ferrandi]

****  Fix signed shift right optimization, bug715. [Fabrizio Ferrandi]

****  Fix internal error on "input x =" syntax error, bug716. [Lane Brooks]

****  Fix slice extraction from packed array, bug717. [Jan Egil Ruud]

****  Fix inside statement EQWILD error, bug718. [Jan Egil Ruud]


* Verilator 3.855 2014-01-18

***   Support modport import, bug696. [Jeremy Bennett]

***   Add --trace-structs to show struct names, bug673. [Chris Randall]

****  Fix tracing of packed structs, bug705. [Jie Xu]

****  Fix --lint-only with MinGW, msg1283. [HyungKi Jeong]

****  Fix some delayed assignments of typedefed unpacked arrays.

****  Fix wire declarations with size and not range, bug466. [Alex Solomatnikov]

****  Fix parameter pin vs. normal pin error, bug704. [Alex Solomatnikov]


* Verilator 3.854 2013-11-26

***   Add UNPACKED warning to convert unpacked structs. [Jeremy Bennett]

***   Add --compiler clang to work around compiler bug, bug694. [Stefan Ludwig]

****  Support vpi_get of vpiSuppressVal, bug687. [Varun Koyyalagunta]

****  Support vpi_get_time, bug688. [Varun Koyyalagunta]

****  Fix evaluation of chained parameter functions, bug684. [Ted Campbell]

****  Fix enum value extension of '1.

****  Fix multiple VPI variable callbacks, bug679. [Rich Porter]

****  Fix vpi_get of vpiSize, bug680. [Rich Porter]

****  Fix vpi_remove_cb inside callback, bug689. [Varun Koyyalagunta]

****  Fix crash with coverage of structures, bug691. [Eivind Liland]

****  Fix array assignment from const var, bug693. [Jie Xu]


* Verilator 3.853 2013-09-30

****  Add --no-order-clock-delay to work around bug613. [Charlie Brej]


* Verilator 3.852 2013-09-29

***   Support named function and task arguments. [Chris Randall]

***   Report SELRANGE warning for non-generate if, bug675. [Roland Kruse]

****  Fix ordering of $fgetc, msg1229. [Frederic Requin]

****  Fix --output-split-cfunc to count internal functions. [Chris Randall]

****  Fix crash on 32-bit Ubuntu, bug670. [Mark Jackson Pulver]


* Verilator 3.851 2013-08-15

***   Fix ordering of clock enables with delayed assigns, bug613. [Jeremy Bennett]

***   Fix vpi_iterate on memory words, bug655. [Rich Porter]

****  Fix final duplicate declarations when non-inlined, bug661. [Charlie Brej]

****  Fix interface ports with comma lists, msg1058. [Ed Lander]

****  Fix parameter real conversion from integer.

****  Fix clang warnings, bug668.  [Yutetsu Takatsukasa]


* Verilator 3.850 2013-06-02

**    Support interfaces and modports, bug102.  [Byron Bradley, Jeremy Bennett]

***   Duplicate clock gate optimization on by default, bug621.

****  Fix arrayed input compile error, bug645. [Krzysztof Jankowski]

****  Fix GCC version runtime changes, bug651. [Jeremy Bennett]

****  Fix packed array select internal error, bug652. [Krzysztof Jankowski]


* Verilator 3.847 2013-05-11

***   Add ALWCOMBORDER warning.  [KC Buckenmaier]

***   Add --pins-sc-uint and --pins-sc-biguint, bug638. [Alex Hornung]

****  Support "signal[vec]++".

****  Fix simulation error when inputs and MULTIDRIVEN, bug634. [Ted Campbell]

****  Fix module resolution with __, bug631. [Jason McMullan]

****  Fix packed array non-zero right index select crash, bug642. [Krzysztof Jankowski]

****  Fix nested union crash, bug643. [Krzysztof Jankowski]


* Verilator 3.846 2013-03-09

**    IEEE 1800-2012 is now the default language.  This adds 4 new keywords
      and updates the svdpi.h and vpi_user.h header files.

***   Add --report-unoptflat, bug611. [Jeremy Bennett]

***   Add duplicate clock gate optimization, msg980. [Varun Koyyalagunta]
      Disabled unless -OD or -O3 used, please try it as may get some
      significant speedups.

***   Fix wrong dot resolution under inlining. [Art Stamness]

****  Support pattern assignment features, bug616, bug617, bug618. [Ed Lander]

****  Support bind in $unit, bug602. [Ed Lander]

****  Support <number>'() sized casts, bug628. [Ed Lander]

****  Fix DETECTARRAY on packed structures, bug610. [Jeremy Bennett]

****  Fix LITENDIAN on unpacked structures, bug614. [Wai Sum Mong]

****  Fix 32-bit OS VPI scan issue, bug615.  [Jeremy Bennett, Rich Porter]

****  Fix opening a VerilatedVcdC file multiple times, msg1021. [Frederic Requin]

****  Fix UNOPTFLAT circular array bounds crossing, bug630. [Jie Xu]


* Verilator 3.845 2013/02/04

***   Fix nested packed arrays and struct, bug600. [Jeremy Bennett]
      Packed arrays are now represented as a single linear vector in
      Verilated models.  This may affect packed arrays that are public or
      accessed via the VPI.

***   Support wires with data types, bug608. [Ed Lander]

***   Support bind, to module names only, bug602. [Ed Lander]

***   Support VPI product info, warning calls, etc, bug588. [Rick Porter]

***   Support $left, $right and related functions, bug448. [Iztok Jeras]

***   Support inside expressions.

***   Define SYSTEMVERILOG, SV_COV_START and other IEEE mandated predefines.

****  Fix pin width mismatch error, bug595.  [Alex Solomatnikov]

****  Fix implicit one bit parameter selection, bug603.  [Jeremy Bennett]

****  Fix signed/unsigned parameter misconversion, bug606.  [Jeremy Bennett]

****  Fix segfault on multidimensional dotted arrays, bug607.  [Jie Xu]

****  Fix per-bit array output connection error, bug414.  [Jan Egil Ruud]

****  Fix package logic var compile error.

****  Fix enums with X values.


* Verilator 3.844 2013/01/09

***   Support "unsigned int" DPI import functions, msg966.  [Alex Lee]

***   Fix package resolution of parameters, bug586. [Jeremy Bennett]

****  Fix non-integer vpi_get_value, bug587.  [Rich Porter]

****  Fix task inlining under $display and case, bug589, bug598.  [Holger Waechtler]

****  Fix package import of non-localparam parameter, bug474, bug591.  [Jeremy Bennett]

****  Fix package import of package imports, partial bug592.  [Jeremy Bennett]

****  Fix package import preventing local var, bug599.  [Jeremy Bennett]

****  Fix array extraction of implicit vars, bug601.  [Joe Eiler]


* Verilator 3.843 2012/12/01

***   Add +1364-1995ext and similar language options, bug532.  [Jeremy Bennett]

****  Fix mis-optimized identical submodule subtract, bug581.  [Charlie Brej]

****  Fix crash on dotted references into dead modules, bug583.  [Jeremy Bennett]

****  Fix compile issues on MSVCC, bug571, bug577.  [Amir Gonnen]

****  Fix --debug overriding preceding --dump-treei, bug580.  [Jeremy Bennett]


* Verilator 3.842 2012/11/03

****  Add -x-initial-edge, bug570.  [Jeremy Bennett]

****  Fix parameter pins interspersed with cells broke in 3.840.  [Bernard Deadman]

****  Fix large shift error on large shift constants.  [David Welch]

****  Fix $display mangling on GCC 4.7 and speed up, msg927, bug373, bug574. [R Diez]

****  Fix array of struct references giving false error, bug566. [Julius Baxter]

****  Fix missing var access functions when no DPI, bug572. [Amir Gonnen]

****  Fix name collision on unnamed blocks, bug567.  [Chandan Egbert]

****  Fix name collision on task inputs, bug569.  [Chandan Egbert]


* Verilator 3.841 2012/09/03

***   Add --savable to support model save/restore.  [Jeremy Bennett]

***   Support '{} assignment pattern on structures, part of bug355.

****  Fix double-deep parameter cell WIDTHs, bug541.  [Hiroki Honda]

****  Fix imports under multiple instantiated cells, bug542.  [Alex Solomatnikov]

****  Fix defparam in generate broke in 3.840, bug543.  [Alex Solomatnikov]

****  Fix duplicate begin error broke in 3.840, bug548.  [Alex Solomatnikov]

****  Fix triangle symbol resolution error broke in 3.840, bug550.  [Ted Campbell]


* Verilator 3.840 2012/07/31 Beta

**    Rewrote tristate handling; supports tri0, tri1, tristate bit selects,
      concatenates and pullup/pulldowns, bug395, bug56, bug54, bug51.
      [Alex Solomatnikov, Lane Brooks, et al]

**    Support packed structures and unions, bug181.
      Note this was a major internal change that may lead to some instability.

***   Support tri0 and tri1, bug462.  [Alex Solomatnikov]

***   Support nmos and pmos, bug488.  [Alex Solomatnikov]

***   Add INITIALDLY warning on initial assignments, bug478.  [Alex Solomatnikov]

***   Add PINMISSING and PINNOCONNECT lint checks.

***   Add --converge-limit option.

***   Fix generate operators not short circuiting, bug413.  [by Jeremy Bennett]

***   Fix parameters not supported in constant functions, bug474. [Alex Solomatnikov]

****  Fix duplicate warnings/errors, bug516.  [Alex Solomatnikov]

****  Fix signed extending biops with WIDTH warning off, bug511. [Junji Hashimoto]

****  Fix ITOD internal error on real conversions, bug491.  [Alex Solomatnikov]

****  Fix input and real loosing real data type, bug501.  [Alex Solomatnikov]

****  Fix imports causing symbol table error, bug490.  [Alex Solomatnikov]

****  Fix newlines in radix values, bug507. [Walter Lavino]

****  Fix loop error message to report line, bug513.  [Jeremy Bennett]

****  Fix false UNUSED warning on file system calls.

****  Fix GCC 4.7.0 compile warnings, bug530.  [Jeremy Bennett]

****  Fix svdpi.h compile error on Apple OS.

****  Fix compile error under git submodules, bug534. [Aurelien Francillon]


* Verilator 3.833 2012/04/15

***   Support += and -= in standard for loops, bug463. [Alex Solomatnikov]

***   Fix processing unused parametrized modules, bug469, bug470.  [Alex Solomatnikov]

****  Add SELRANGE as warning instead of error, bug477. [Alex Solomatnikov]

****  Add readme.pdf and internal.pdf and doxygen, bug483.  [by Jeremy Bennett]

****  Fix change detections on arrays, bug364.  [John Stevenson, Alex Solomatnikov]

****  Fix signed array warning, bug456. [Alex Solomatnikov]

****  Fix genvar and begin under generate, bug461.  [Alex Solomatnikov]

****  Fix real constant parameter functions, bug475.  [Alex Solomatnikov]

****  Fix and document --gdb option, bug454. [Jeremy Bennett]

****  Fix OpenSolaris compile error. [Sanjay Singh]


* Verilator 3.832 2012/03/07

***   Fix memory delayed assignments from multiple clock domains. [Andrew Ling]

***   Support arrayed SystemC I/O pins.  [Christophe Joly]

***   Report MULTIDRIVEN on memories set in multiple clock domains.

***   Report ENDLABEL on mismatching end labels, bug450. [Iztok Jeras]

****  Fix expansion of back-slashed escaped macros, bug441. [Alberto Del Rio]

****  Fix inheriting real and signed type across untyped parameters.

****  Fix core dump with over 100 deep UNOPTFLAT, bug432. [Joe Eiler]

****  Fix false command not found warning in makefiles. [Ruben Diez]

****  Fix hang when functions inside begin block. [David Welch]

****  Fix hang on recursive substitution `defines, bug443. [Alex Solomatnikov]


* Verilator 3.831 2012/01/20

**    Support SystemC 2.3.0 prerelease.  This requires setting the new
      SYSTEMC_INCLUDE and SYSTEMC_LIBDIR variables in place of now
      deprecated SYSTEMC and SYSTEMC_ARCH.  [Iztok Jeras]

****  Suppress VARHIDDEN on dpi import arguments.  [Ruben Diez]

****  Support "generate for (genvar i=0; ...".  [David Kravitz]

****  Fix dpi exports with > 32 bit but < 64 bit args, bug423. [Chandan Egbert]

****  Fix array of instantiations with sub-range output, bug414. [Jeremy Bennett]

****  Fix BLKSEQ warnings on variables declared inside always. [Ruben Diez]


* Verilator 3.830 2011/11/27

**   With "--language VAMS" support a touch of Verilog AMS.  [Holger Waechtler]

***  Add sc_bv attribute to force bit vectors, bug402. [by Stefan Wallentowitz]

**** Search for user -y paths before default current directory.  [Ruben Diez]

**** Support constants in sensitivity lists, bug412.  [Jeremy Bennett]

**** Support $system.  [Ruben Diez]

**** Support $sscanf with %g. [Holger Waechtler]

**** Indicate 'exiting due to errors' if errors, not warnings. [Ruben Diez]

**** Fix bad result with if-else-return optimization, bug420. [Alex Solomatnikov]

**** Fix reporting not found modules if generate-off, bug403. [Jeremy Bennett]

**** Fix $display with %d following %g. [Holger Waechtler]


* Verilator 3.824 2011/10/25

***  Fix "always @ (* )", bug403, bug404.  [Walter Lavino]

***  Add ASSIGNIN as suppressable error.  [Jeremy Bennett]

**** Fix 3.823 constructor core dump on Debian, bug401.  [Ahmed El-Mahmoudy]


* Verilator 3.823 2011/10/20

***  Support $ceil, $floor, etc.  [Alex Solomatnikov]

***  Add configure options for cc warnings and extended tests.  [Ruben Diez]

***  Add -Wall reporting ASSIGNDLY on assignment delays.  [Ruben Diez]

***  Fix UNDRIVEN warnings inside DPI import functions.  [Ruben Diez]

***  Fix --help output to go to stderr, not stdout, bug397.  [Ruben Diez]

**** Fix DPI import output of 64 bits, bug398. [Mike Denio]

**** Fix DPI import false BLKSEQ warnings.  [Alex Solomatnikov]

**** Fix MSVC compile warning with trunc/round, bug394. [Amir Gonnen]

**** Fix autoconf and Makefile warnings, bug396.  [Ruben Diez]


* Verilator 3.821 2011/09/14

**** Fix PowerPC runtime error, bug288. [Ahmed El-Mahmoudy]

**** Fix internal error on integer casts, bug374. [Chandan Egbert]


* Verilator 3.820 2011/07/28

**   Support 'real' numbers and related functions.

***  Support 'const' variables in limited cases; similar to enums. [Alex Solomatnikov]

***  Support disable for loop escapes.

***  Support $fopen and I/O with integer instead of `verilator_file_descriptor.

***  Support coverage in -cc and -sc output modes.  [John Li]
     Note this requires SystemPerl 1.338 or newer.

**** Fix vpi_register_cb using bad s_cb_data, bug370.  [by Thomas Watts]

**** Fix $display missing leading zeros in %0d, bug367.  [Alex Solomatnikov]

**** Use 'vluint64_t' for SystemC instead of (same sized) 'uint64' for MSVC++.


* Verilator 3.813 2011/06/28

***  Support bit vectors > 64 bits wide in DPI import and exports.

***  Fix out of memory on slice syntax error, bug354.  [Alex Solomatnikov]

**** Fix error on enum references to other packages, bug339. [Alex Solomatnikov]

**** Fix DPI undeclared svBitVecVal compile error, bug346. [Chandan Egbert]

**** Fix DPI bit vector compile errors, bug347, bug359. [Chandan Egbert]

**** Fix CDCRSTLOGIC report showing endpoint flops without resets.

**** Fix compiler warnings on SPARC, bug288. [Ahmed El-Mahmoudy]


* Verilator 3.812 2011/04/06

***  Add --trace-max-width and --trace-max-array, bug319.  [Alex Solomatnikov]

***  Add --Wno-fatal to turn off abort on warnings. [by Stefan Wallentowitz]

**** Support ${...} and $(...) env vars in .vc files.  [by Stefan Wallentowitz]

**** Support $bits(data_type), bug327.  [Alex Solomatnikov]

**** Support loop unrolling on width mismatches, bug333. [Joe Eiler]

**** Support simple cast operators, bug335.  [Alex Solomatnikov]

**** Accelerate bit-selected inversions.

**** Add error on circular parameter definitions, bug329. [Alex Solomatnikov]

**** Fix concatenates and vectored bufif1, bug326. [Iztok Jeras]


* Verilator 3.811 2011/02/14

**** Report errors on duplicated or empty pins, bug321.  [Christian Leber]

**** Report error on function call output tied to constant.  [Bernard Deadman]

**** Throw UNUSED/UNDRIVEN only once per net in a parametrized module.

**** Fix internal error on functions called as SV tasks.  [Bernard Deadman]

**** Fix internal error on non-inlined inout pins.  [Jeff Winston]

**** Fix false BLKSEQ on non-unrolled for loop indexes.  [Jeff Winston]

**** Fix block comment not separating identifiers, bug311. [Gene Sullivan]

**** Fix warnings to point to lowest net usage, not upper level ports.

**** Fix error on constants connected to outputs, bug323.  [Christian Leber]


* Verilator 3.810 2011/01/03

**   Add limited support for VPI access to public signals, see docs.

***  Add -F option to read relative option files, bug297. [Neil Hamilton]

***  Support ++,--,+= etc as standalone statements.  [Alex Solomatnikov]

**** When running with VERILATOR_ROOT, optionally find binaries under bin.

**** Suppress WIDTH warnings when adding/subtracting 1'b1.

**   Add -Wall, -Wwarn-style, -Wno-style to enable code style warnings
     that have been added to this release, and disabled by default:

***  With --Wall, add BLKSEQ warning on blocking assignments in seq blocks.

***  With --Wall, add DECLFILENAME warning on modules not matching filename.

***  With --Wall, add DEFPARAM warning on deprecated defparam statements.

***  With --Wall, add IFDEPTH warning on deep if statements.

***  With --Wall, add INCABSPATH warning on `include with absolute paths.

***  With --Wall, add SYNCASYNCNET warning on mixed sync/async reset nets.

***  With --Wall, add UNDRIVEN warning on undriven nets.

***  With --Wall, add UNUSED warning on unused nets.

***  The VARHIDDEN warning is now disabled by default, use -Wall to enable.


* Verilator 3.805 2010/11/02

**** Add warning when directory contains spaces, msg378.  [Salman Sheikh]

**** Fix wrong filename on include file errors, bug289. [Brad Parker]

**** Fix segfault on SystemVerilog "output wire foo=0", bug291.  [Joshua Wise]

**** Fix DPI export name not found, msg369.  [Terry Chen]


* Verilator 3.804 2010/09/20

***  Support tracing/coverage of underscore signals, bug280.  [by Jason McMullan]

**** Fix preprocessor `` of existing base define, bug283.  [Usha Priyadharshini]

**** Increase define recursions before error.  [Paul Liu]

**** On core dump, print debug suggestions.


* Verilator 3.803 2010/07/10

***  Fix preprocessor preservation of newlines across macro substitutions.

**** Fix preprocessor stringification of nested macros.

**** Fix some constant parameter functions causing crash, bug253. [Nick Bowler]

**** Fix do {...} while() not requiring final semicolon.


* Verilator 3.802 2010/05/01

***  Support runtime access to public signal names.

***  Add /*verilator public_flat_rw*/ for timing-specific public access.

***  Fix word size to match uint64_t on -m64 systems, bug238. [Joe Eiler]

**** Improve error handling on slices of arrays, bug226. [by Byron Bradley]

**** Report errors when extra underscores used in meta-comments.

**** Fix bit reductions on multi-packed dimensions, bug227. [by Byron Bradley]

**** Fix removing $fscanf if assigned to unused var, bug248. [Ashutosh Das]

**** Fix "make install" with configure outside srcdir.  [Stefan Wallentowitz]

**** Fix loop unroller out of memory; change --unroll-stmts.  [Ashutosh Das]

**** Fix trace files with empty modules crashing some viewers.

**** Fix parsing single files > 2GB.  [Jeffrey Short]

**** Fix installing data files as non-executable, bug168. [by Ahmed El-Mahmoudy]


* Verilator 3.801 2010/03/17

***  Support "break", "continue", "return".

***  Support "`default_nettype none|wire".  [Dominic Plunkett]

**** Skip SystemC tests if not installed.  [Iztok Jeras]

**** Fix clock-gates with non-AND complex logic, bug220. [Ashutosh Das]

**** Fix flushing VCD buffers on $stop.  [Ashutosh Das]

**** Fix Mac OS-X compile issues, bug217.  [Joshua Wise, Trevor Williams]

**** Fix make uninstall, bug216.  [Iztok Jeras]

**** Fix parametrized defines with empty arguments.


* Verilator 3.800 2010/02/07

Application visible changes:

**   SystemPerl is no longer required for tracing.
     Applications must use VerilatedVcdC class in place of SpTraceVcdC.

**   SystemVerilog 1800-2009 is now the default language.
     Thus "global" etc are now keywords.  See the --language option.

New features:

**   Support SystemVerilog types "byte", "chandle", "int", "longint",
     "shortint", "time", "var" and "void" in variables and functions.

**   Support "program", "package", "import" and $unit.

**   Support typedef and enum.  [by Donal Casey]

**   Support direct programming interface (DPI) "import" and "export".
     Includes an extension to map user $system PLI calls to the DPI.

***  Support assignments of multidimensional slices, bug170. [by Byron Bradley]

***  Support multidimensional inputs/outputs, bug171. [by Byron Bradley]

***  Support "reg [1:0][1:0][1:0]" and "reg x [3][2]", bug176.  [Byron Bradley]

***  Support declarations in loop initializers, bug172.  [by Byron Bradley]

***  Support $test$plusargs and $value$plusargs, but see the docs!

***  Support $sformat and $swrite.

***  Support 1800-2009 define defaults and `undefineall.

***  Add -CFLAGS, -LDFLAGS, <file>.a, <file>.o, and <file>.so options.

***  Speed compiles by avoiding including the STL iostream header.
     Application programs may need to include it themselves to avoid errors.

***  Add experimental clock domain crossing checks.

***  Add experimental --pipe-filter to filter all Verilog input.

***  Add experimental config files to filter warnings outside of the source.

***  Add VARHIDDEN warning when signal name hides module name.

**** Support optional cell parenthesis, bug179. [by Byron Bradley]

**** Support for loop i++, ++i, i--, --i, bug175. [by Byron Bradley]

**** Support 1800-2009 /*comments*/ in define values.

**** Add Makefile VM_GLOBAL_FAST, listing objects needed to link executables.

**** Add --bbox-unsup option to black-box unsupported UDP tables.

**** Add -Wno-MODDUP option to allow duplicate modules.

Bug fixes:

**** Fix implicit variable issues, bug196, bug201. [Byron Bradley]

**** Fix 'for' variable typing, bug205.  [by Byron Bradley]

**** Fix tracing with --pins-bv 1, bug195.  [Michael S]

**** Fix MSVC++ 2008 compile issues, bug209.  [Amir Gonnen]

**** Fix MinGW compilation, bug184, bug214. [by Shankar Giri, Amir Gonnen]

**** Fix Cygwin 1.7.x compiler error with uint32_t, bug204.  [Ivan Djordjevic]

**** Fix `define argument mis-replacing system task of same name, bug191.

**** Fix Verilator core dump on wide integer divides, bug178. [Byron Bradley]

**** Fix lint_off/lint_on meta comments on same line as warning.


* Verilator 3.720 2009/10/26

**   Support little endian bit vectors ("reg [0:2] x;").

**   Support division and modulus of > 64 bit vectors.  [Gary Thomas]

***  Fix writing to out-of-bounds arrays writing element 0.

**** Fix core dump with SystemVerilog var declarations under unnamed begins.

**** Fix VCD files showing internal flattened hierarchy, broke in 3.714.

**** Fix cell port connection to unsized integer causing false width warning.

**** Fix erroring on strings with backslashed newlines, bug168. [Pete Nixon]


* Verilator 3.714 2009/09/18

**   Add --bbox-sys option to blackbox $system calls.

**   Support generate for var++, var--, ++var, --var.

***  Improved warning when "do" used as identifier.

**** Don't require SYSTEMPERL_INCLUDE if SYSTEMPERL/src exists. [Gary Thomas]

**** Fix deep defines causing flex scanner overflows. [Brad Dobbie]

**** Fix preprocessing commas in deep parameterized macros. [Brad Dobbie]

**** Fix tracing escaped dotted identifiers, bug107.

**** Fix $display with uppercase %M.

**** Fix --error-limit option being ignored.


* Verilator 3.713 2009/08/04

**   Support constant function calls for parameters. [many!]

***  Support SystemVerilog "logic", bug101.  [by Alex Duller]

***  Name SYMRSVDWORD error, and allow disabling it, bug103. [Gary Thomas]

**** Fix escaped preprocessor identifiers, bug106. [Nimrod Gileadi]


* Verilator 3.712 2009/07/14

**   Patching SystemC is no longer required to trace sc_bvs.

***  Support zero-width constants in concatenations.  [Jeff Winston]

***  Add verilator --pins-uint8 option to use sc_in<uint8_t/uint16_t>.

***  Add verilator -V option, to show verbose version.

***  On WIDTH warnings, show variable name causing error.  [Jeff Winston]

**** Add BLKLOOPINIT error code, and describe --unroll-count.  [Jeff Winston]


* Verilator 3.711 2009/06/23

**** Support decimal constants of arbitrary widths. [Mark Marshall]

**** Fix error on case statement with all duplicate items, bug99. [Gary Thomas]

**** Fix segfault on unrolling for's with bad inits, bug90. [Andreas Olofsson]

**** Fix tristates causing "Assigned pin is neither...". [by Lane Brooks]

**** Fix compiler errors under Fedora release candidate 11. [Chitlesh Goorah]


* Verilator 3.710 2009/05/19

**   Verilator is now licensed under LGPL v3 and/or Artistic v2.0.

***  `__FILE__ now expands to a string, per draft SystemVerilog 2010(ish).

**** The front end parser has been re-factored to enable more SV parsing.
     Code should parse the same, but minor parsing bugs may pop up.

**** Verilator_includer is no longer installed twice, bug48.  [Lane Brooks]

**** Fix escaped identifiers with '.' causing conflicts, bug83.  [J Baxter]

**** Fix define formal arguments that contain newlines, bug84. [David A]


* Verilator 3.703 2009/05/02

***  Fix $clog2 calculation error with powers-of-2, bug81. [Patricio Kaplan]

**** Fix error with tasks that have output first, bug78.  [Andrea Foletto]

**** Fix "cloning" error with -y/--top-module, bug76. [Dimitris Nalbantis]

**** Fix segfault with error on bad --top-module, bug79. [Dimitris Nalbantis]

**** Fix "redefining I" error with complex includes.  [Duraid Madina]

**** Fix GCC 4.3.2 compile warnings.


* Verilator 3.702 2009/03/28

***  Add --pins-bv option to use sc_bv for all ports.  [Brian Small]

***  Add SYSTEMPERL_INCLUDE envvar to assist RPM builds.  [Chitlesh Goorah]

**** Report errors when duplicate labels are used, bug72.  [Vasu Kandadi]

**** Fix the SC_MODULE name() to not include __PVT__.  [Bob Fredieu]


* Verilator 3.701 2009/02/26

**   Support repeat and forever statements.  [Jeremy Bennett]

***  Add --debugi-<srcfile> option, for internal debugging. [Dennis Muhlestein]

**** Fix compile issues with GCC 4.3, bug47.  [Lane Brooks]

**** Fix VL_RANDom to better randomize bits.  [Art Stamness]

**** Fix error messages to consistently go to stderr. [Jeremy Bennett]

**** Fix left associativity for ?: operators.


* Verilator 3.700 2009/01/08

**   Add limited support for tristate inouts.  Written by Lane Brooks,
     under support by Ubixum Inc.  This allows common pad ring and
     tristate-mux structures to be Verilated.  See the documentation for
     more information on supported constructs.

**   Add --coverage_toggle for toggle coverage analysis.
     Running coverage now requires SystemPerl 1.301 or newer.

***  Add /*verilator coverage_on/_off */ to bracket coverage regions.

***  Optimize two-level shift and and/or trees, +23% on one test.

***  Support posedge of bit-selected signals, bug45. [Rodney Sinclair]

***  Line coverage now aggregates by hierarchy automatically.
     Previously this would be done inside SystemPerl, which was slower.

**** Minor performance improvements of Verilator compiler runtime.

**** Coverage of each parametarized module is counted separately. [Bob Fredieu]

**** Fix creating parameterized modules when no parameter values are changed.

**** Fix certain generate-if cells causing "clone" error. [Stephane Laurent]

**** Fix line coverage of public functions.  [Soon Koh]

**** Fix SystemC 2.2 deprecated warnings about sensitive() and sc_start().

**** Fix arrayed variables under function not compiling, bug44. [Ralf Karge]

**** Fix --output-split-cfuncs to also split trace code. [Niranjan Prabhu]

**** Fix 'bad select range' warning missing some cases, bug43. [Lane Brooks]

**** Fix internal signal names containing control characters (broke in 3.680).

**** Fix compile error on Ubuntu 8.10. [Christopher Boumenot]

**** Fix internal error on "output x; reg x = y;".

**** Fix wrong result for read of delayed FSM signal, bug46. [Rodney Sinclair]


* Verilator 3.681 2008/11/12

***  Add SystemVerilog unique and priority case.

**** Include Verilog file's directory name in coverage reports.

**** Fix 'for' under 'generate-for' causing error; bug38. [Rafael Shirakawa]

**** Fix coverage hierarchy being backwards with inlining.  [Vasu Arasanipalai]

**** Fix GCC 4.3 compile error; bug35.  [Lane Brooks]

**** Fix MSVC compile error; bug42.  [John Stroebel]


* Verilator 3.680 2008/10/08

**   Support negative bit indexes. [Stephane Laurent]
     Tracing negative indexes requires latest Verilog-Perl and SystemPerl.

***  Suppress width warnings between constant strings and wider vectors.
     [Rodney Sinclair]

**** Ignore SystemVerilog timeunit and timeprecision.

**** Expand environment variables in -f input files.  [Lawrence Butcher]

**** Report error if port declaration is missing; bug32. [Guy-Armand Kamendje]

**** Fix genvars causing link error when using --public.  [Chris Candler]


* Verilator 3.671 2008/09/19

**   SystemC uint64_t pins are now the default instead of sc_bv<64>.
     Use --no-pins64 for backward compatibility.

***  Support SystemVerilog "cover property" statements.

***  When warnings are disabled on signals that are flattened out, disable
     the warnings on the signal(s) that replace it.

***  Add by-design and by-module subtotals to verilator_profcfunc.

***  Fix extra evaluation of pure combo blocks in SystemC output.

**** Add IMPERFECTSCH warning, disabled by default.

**** Support coverage under SystemPerl 1.285 and newer.

**** Fix stack overflow on large ? : trees. [John Sanguinetti]

**** Support arbitrary characters in identifiers. [Stephane Laurent]


* Verilator 3.670 2008/07/23

**   Add --x-assign=fast option, and make it the default.
     This chooses performance over reset debugging.  See the manual.

**   Add --autoflush, for flushing streams after $display.  [Steve Tong]

**   Add CASEWITHX lint warning and if disabled fix handling of casez with Xs.

***  Add $feof, $fgetc, $fgets, $fflush, $fscanf, $sscanf. [Holger Waechtler]

***  Add $stime. [Holger Waechtler]

***  Add $random.

***  Add --Wfuture-, for improving forward compatibility.

**** Fix verilator_includer not being installed properly.  [Holger Waechtler]

**** Fix IMPURE errors due to X-assignment temporary variables. [Steve Tong]

**** Fix "lvalue" errors with public functions; bug25.  [CY Wang]

**** Add WIDTH warning to $fopen etc file descriptors.

**** Internal changes to how $displays get compiled and executed.


* Verilator 3.665 2008/06/25

**** Ignore "// verilator" comments alone on endif lines.  [Rodney Sinclair]

**** "Make install" now installs verilator_includer and verilator_profcfunc.

**** Fix tracing missing changes on undriven public wires. [Rodney Sinclair]

**** Fix syntax error when "`include `defname" is ifdefed.  [John Dickol]

**** Fix error when macro call has commas in concatenate. [John Dickol]

**** Fix compile errors under Fedora 9, GCC 4.3.0.  [by Jeremy Bennett]

**** Fix Makefile to find headers/libraries under prefix. [by Holger Waechtler]


* Verilator 3.664 2008/05/08

**** Fix missing file in kit.


* Verilator 3.663 2008/05/07

**** Add DESTDIR to Makefiles to assist RPM construction. [Gunter Dannoritzer]

**** Fix compiler warnings under GCC 4.2.1.

**** Fix preprocessor `else after series of `elsif.  [Mark Nodine]

**** Fix parametrized defines calling define with comma.  [Joshua Wise]

**** Fix comma separated list of primitives.  [by Bryan Brady]


* Verilator 3.662 2008/04/25

***  Add Verilog 2005 $clog2() function.
     This is useful in calculating bus-widths from parameters.

***  Support /**/ comments in -f option files. [Stefan Thiede]

**** Add error message when modules have duplicate names. [Stefan Thiede]

**** Support defines terminated in EOF, though against spec. [Stefan Thiede]

**** Support optional argument to $finish and $stop.  [by Stefan Thiede]

**** Support ranges on gate primitive instantiations. [Stefan Thiede]

**** Ignore old standard(ish) Verilog-XL defines.  [by Stefan Thiede]

**** Fix "always @ ((a) or (b))" syntax error. [by Niranjan Prabhu]

**** Fix "output reg name=expr;" syntax error. [Martin Scharrer]

**** Fix multiple .v files being read in random order. [Stefan Thiede]

**** Fix internal error when params get non-constants. [Johan Wouters]

**** Fix bug introduced in 3.661 with parametrized defines.


* Verilator 3.661 2008/04/04

***  The --enable-defenv configure option added in 3.660 is now the default.
     This hard-codes a default for VERILATOR_ROOT etc in the executables.

***  Add --language option for supporting older code. [Stefan Thiede]

***  Add --top-module option to select between multiple tops. [Stefan Thiede]

***  Unsized concatenates now give WIDTHCONCAT warnings. [Jonathan Kimmitt]
     Previously they threw fatal errors, which in most cases is correct
     according to spec, but can be incorrect in presence of parameter values.

**** Support functions with "input integer".  [Johan Wouters]

**** Ignore delays attached to gate UDPs.  [Stefan Thiede]

**** Fix SystemVerilog parameterized defines with `` expansion,
     and fix extra whitespace inserted on substitution.  [Vladimir Matveyenko]

**** Fix no-module include files on command line.  [Stefan Thiede]

**** Fix dropping of backslash quoted-quote at end of $display.

**** Fix task output pin connected to non-variables. [Jonathan Kimmitt]

**** Fix missing test_v in install datadir. [Holger Waechtler]

**** Fix internal error after MSB < LSB error reported to user. [Stefan Thiede]


* Verilator 3.660 2008/03/23

***  Add support for hard-coding VERILATOR_ROOT etc in the executables,
     to enable easier use of Verilator RPMs.  [Gunter Dannoritzer]

***  Allow multiple .v files on command line.  [Stefan Thiede]

***  Convert re-defining macro error to warning.  [Stefan Thiede]

***  Add --error-limit option.  [Stefan Thiede]

***  Allow __ in cell names by quoting them in C.  [Stefan Thiede]

**** Fix genvar to be signed, so "< 0" works properly.  [Niranjan Prabhu]

**** Fix assignments to inputs inside functions/tasks.  [Patricio Kaplan]

**** Fix definitions in main file.v, referenced in library.  [Stefan Thiede]

**** Fix undefined assigns to be implicit warnings. [Stefan Thiede]


* Verilator 3.658 2008/02/25

**** Fix unistd compile error in 3.657.  [Patricio Kaplan, Jonathan Kimmitt]


* Verilator 3.657 2008/02/20

**** Fix assignments of {a,b,c} = {c,b,a}.  [Jonathan Kimmitt]

**** Fix Perl warning with --lint-only.  [by Ding Xiaoliang]

**** Avoid creating obj_dir with --lint-only.  [Ding Xiaoliang]

**** Fix parsing of always @(*).  [Patricio Kaplan]


* Verilator 3.656 2008/01/18

**** Wide VL_CONST_W_#X functions are now made automatically. [Bernard Deadman]
     In such cases, a new {prefix}__Inlines.h file will be built and included.

**** Fixed sign error when extracting from signed memory.  [Peter Debacker]

**** Fixed tracing of SystemC w/o SystemPerl. [Bernard Deadman, Johan Wouters]


* Verilator 3.655 2007/11/27

***  Support "#delay <statement>;" with associated STMTDLY warning.

**** Fixed generate for loops with constant zero conditions. [Rodney Sinclair]

**** Fixed divide-by-zero errors in constant propagator. [Rodney Sinclair]

**** Fixed wrong result with obscure signed-shift underneath a "? :".

**** Fixed many internal memory leaks, and added leak detector.


* Verilator 3.654 2007/10/18

**** Don't exit early if many warnings but no errors are found. [Stan Mayer]

**** Fixed parsing module #(parameter x,y) declarations. [Oleg Rodionov]

**** Fixed parsing system functions with empty parens. [Oleg Rodionov]


* Verilator 3.653 2007/8/1

**** Support SystemVerilog ==? and !=? operators.

**** Fixed SC_LIBS missing from generated makefiles. [Ding Xiaoliang]


* Verilator 3.652 2007/6/21

**** Report as many warning types as possible before exiting.

**** Support V2K portlists with "input a,b,...".  [Mark Nodine]

**** Support V2K function/task argument lists.

**** Optimize constant $display arguments.

**** Fixed Preprocessor dropping some `line directives.  [Mark Nodine]


* Verilator 3.651 2007/5/22

***  Added verilator_profcfunc utility.  [Gene Weber]

***  Treat modules within `celldefine and `endcelldefine as if in library.

***  Support functions which return integers.  [Mark Nodine]

**** Warn if flex is not installed.  [Ralf Karge]

**** Ignore `protect and `endprotect.

**** Allow empty case/endcase blocks.


* Verilator 3.650 2007/4/20

**   Add --compiler msvc option.  This is now required when Verilated code
     is to be run through MSVC++.  This also enables fixing MSVC++ error
     C1061, blocks nested too deeply.  [Ralf Karge]

**   Add --lint-only option, to lint without creating other output.

***  Add /*verilator lint_save*/ and /*verilator lint_restore*/ to allow
     friendly control over re-enabling lint messages.  [Gerald Williams]

***  Support SystemVerilog .name and .* interconnect.

***  Support while and do-while loops.

***  Use $(LINK) instead of $(CXX) for Makefile link rules.  [Gerald Williams]

***  Add USER_CPPFLAGS and USER_LDFLAGS to Makefiles.  [Gerald Williams]

**** Fixed compile errors under Windows MINGW compiler.  [Gerald Williams]

**** Fixed dotted bit reference to local memory.  [Eugene Weber]

**** Fixed 3.640 `verilog forcing IEEE 1364-1995 only.  [David Hewson]


* Verilator 3.640 2007/3/12

***  Support Verilog 2005 `begin_keywords and `end_keywords.

***  Updated list of SystemVerilog keywords to correspond to IEEE 1800-2005.

***  Add /*verilator public_flat*/.  [Eugene Weber]

**** Try all +libext's in the exact order given.  [Michael Shinkarovsky]

**** Fixed elimination of public signals assigned to constants.  [Eugene Weber]

**** Fixed internal error when public for loop has empty body.  [David Addison]

**** Fixed "Loops detected" assertion when model exceeds 4GB.  [David Hewson]

**** Fixed display %m names inside named blocks.


* Verilator 3.633 2007/2/7

***  Add --trace-depth option for minimizing VCD file size. [Emerson Suguimoto]

***  With VL_DEBUG, show wires causing convergence errors. [Mike Shinkarovsky]

**** Fixed isolate_assignments when many signals per always. [Mike Shinkarovsky]

**** Fixed isolate_assignments across task/func temporaries. [Mike Shinkarovsky]

**** Fixed $display's with array select followed by wide AND.  [David Hewson]


* Verilator 3.632 2007/1/17

***  Add /*verilator isolate_assignments*/ attribute.  [Mike Shinkarovsky]


* Verilator 3.631 2007/1/2

**   Support standard NAME[#] for cells created by arraying or generate for.
     This replaces the non-standard name__# syntax used in earlier versions.

**** Fixed again dotted references into generate cells.  [David Hewson]
     Verilator no longer accepts duplicated variables inside unique
     generate blocks as this is illegal according to the specification.

**** Fixed $readmem* with filenames < 8 characters.  [Emerson Suguimoto]


* Verilator 3.630 2006/12/19

**   Support $readmemb and $readmemh.  [Eugene Weber, Arthur Kahlich]

***  Fixed configure and compiling under Solaris.  [Bob Farrell]

***  When dotted signal lookup fails, help the user by showing known scopes.

***  Reduce depth of priority encoded case statements.  [Eugene Weber]

**** Fixed dotted references inside generated cells.  [David Hewson]

**** Fixed missed split optimization points underneath other re-split blocks.


* Verilator 3.623 2006/12/05

***  Add --output-split-cfuncs for accelerating GCC compile. [Eugene Weber]

**** Fixed $signed mis-extending when input has a WIDTH violation. [Eugene Weber]

**** Add M32 make variable to support -m32 compiles.  [Eugene Weber]


* Verilator 3.622 2006/10/17 Stable

**** Fixed --skip-identical without --debug, broken in 3.621.  [Andy Meier]


* Verilator 3.621 2006/10/11 Beta

**   Add /*verilator no_inline_task*/ to prevent over-expansion. [Eugene Weber]

***  Public functions now allow > 64 bit arguments.

**** Remove .vpp intermediate files when not under --debug.

**** Fixed link error when using --exe with --trace.  [Eugene Weber]

**** Fixed mis-optimization of wide concats with constants.

**** Fixed core dump on printing error when not under --debug.  [Allan Cochrane]


* Verilator 3.620 2006/10/04 Stable

***  Support simple inout task ports.  [Eugene Weber]

***  Allow overriding Perl, Flex and Bison versions.  [by Robert Farrell]

***  Optimize variables set to constants within basic blocks for ~3%.

**** Default make no longer makes the docs; if you edit the documentation.
     sources, run "make info" to get them.

**** Optimize additional boolean identities (a|a = a, etc.)

**** Fixed coredump when dotted cross-ref inside task call. [Eugene Weber]

**** Fixed dotted variables in always sensitivity lists. [Allan Cochrane]


* Verilator 3.610 2006/09/20 Stable

***  Verilator now works under DJGPP (Pentium GCC).  [John Stroebel]

**** Add default define for VL_PRINTF.  [John Stroebel]

**** Removed coverage request variable; see Coverage limitations in docs.

**** Fixed DOS carriage returns in multiline defines.  [Ralf Karge]

**** Fixed printf format warnings on 64-bit linux.


* Verilator 3.602 2006/09/11 Stable

**** Fixed function references under top inlined module.  [David Hewson]


* Verilator 3.601 2006/09/06 Beta

***  Added --inhibit-sim flag for environments using old __Vm_inhibitSim.

***  Added `systemc_dtor for destructor extensions.  [Allan Cochrane]

***  Added -MP to make phony dependencies, ala GCC's.

***  Changed how internal functions are invoked to reduce aliasing.
     Useful when using GCC's -O2 or -fstrict-aliasing, to gain another ~4%.

**** Fixed memory leak when destroying modules.  [John Stroebel]

**** Fixed coredump when unused modules have unused cells.  [David Hewson]

**** Fixed 3.600 internal error with arrayed instances.  [David Hewson]

**** Fixed 3.600 internal error with non-unrolled function loops.  [David Hewson]

**** Fixed $display %m name not matching Verilog name inside SystemC modules.

**** Declare optimized lookup tables as 'static', to reduce D-Cache miss rate.


* Verilator 3.600 2006/08/28 Beta

**   Support dotted cross-hierarchy variable and task references.

**** Lint for x's in generate case statements.

**** Fixed line numbers being off by one when first file starts with newline.

**** Fixed naming of generate for blocks to prevent non-inline name conflict.

**** Fixed redundant statements remaining after table optimization.


* Verilator 3.542 2006/08/11 Stable

**** Fixed extraneous UNSIGNED warning when comparing genvars.  [David Hewson]

**** Fixed extra white space in $display %c.  [by David Addison]

**** vl_finish and vl_fatal now print via VL_PRINTF rather then cerr/cout.

**** Add VL_CONST_W_24X macro.  [Bernard Deadman]


* Verilator 3.541 2006/07/05 Beta

***  Fixed "// verilator lint_on" not re-enabling warnings.  [David Hewson]

***  Fixed 3.540's multiple memory assignments to same block.  [David Hewson]

**** Add warning on changeDetect to arrayed structures.  [David Hewson]

**** Fixed non-zero start number for arrayed instantiations.  [Jae Hossell]

**** Fixed GCC 4.0 header file warnings.


* Verilator 3.540 2006/06/27 Beta

**** Optimize combo assignments that are used only once, ~5-25% faster.

**** Optimize delayed assignments to memories inside loops, ~0-5% faster.

**** Fixed mis-width warning on bit selects of memories.  [David Hewson]

**** Fixed mis-width warning on dead generate-if branches.  [Jae Hossell]


* Verilator 3.533 2006/06/05 Stable

***  Add PDF user manual, verilator.pdf.

**** Fixed delayed bit-selected arrayed assignments. [David Hewson]

**** Fixed execution path to Perl.  [Shanshan Xu]

**** Fixed Bison compile errors in verilog.y.  [by Ben Jackson]


* Verilator 3.531 2006/05/10 Stable

***  Support $c routines which return 64 bit values.

**** Fixed `include `DEFINE.

**** Fixed Verilator core dump when have empty public function. [David.Hewson]


* Verilator 3.530 2006/04/24 Stable

**   $time is now 64 bits.  The macro VL_TIME_I is now VL_TIME_Q, but calls
     the same sc_time_stamp() function to get the current time.


* Verilator 3.523 2006/03/06 Stable

**** Fixed error line numbers being off due to multi-line defines.  [Mat Zeno]

**** Fixed GCC sign extending (uint64_t)(a<b). [David Hewson]

**** Fixed `systemc_imp_header "undefined macro" error.


* Verilator 3.522 2006/02/23 Beta

**** Add UNUSED error message, for forward compatibility.


* Verilator 3.521 2006/02/14 Beta

***  Create new --coverage-line and --coverage-user options. [Peter Holmes]

**** Added SystemVerilog 'x,'z,'0,'1, and new string literals.

**** Fixed public module's parent still getting inlined.


* Verilator 3.520 2006/01/14 Stable

**   Added support for $fopen, $fclose, $fwrite, $fdisplay.
     See documentation, as the file descriptors differ from the standard.


* Verilator 3.510 2005/12/17 Stable

**   Improve trace-on performance on large multi-clock designs by 2x or more.
     This adds a small ~2% performance penalty if traces are compiled in,
     but not turned on.  For best non-tracing performance, do not use --trace.

**** Fixed $'s in specify delays causing bad PLI errors.  [Mat Zeno]

**** Fixed public functions not setting up proper symbol table. [Mat Zeno]

**** Fixed genvars generating trace compile errors.  [Mat Zeno]

**** Fixed VL_MULS_WWW compile error with MSVC++. [Wim Michiels]


* Verilator 3.502 2005/11/30 Stable

**** Fixed local non-IO variables in public functions and tasks.

**** Fixed bad lifetime optimization when same signal is assigned multiple
     times in both branch of a if. [Danny Ding]


* Verilator 3.501 2005/11/16 Stable

***  Add --profile-cfuncs for correlating profiles back to Verilog.

**** Fixed functions where regs are declared before inputs.  [Danny Ding]

**** Fixed bad deep expressions with bit-selects and rotate.  [Prabhat Gupta]


* Verilator 3.500 2005/10/30 Stable

**   Support signed numbers, >>>, $signed, $unsigned.  [MANY!]

**   Support multi-dimensional arrays.  [Eugen Fekete]

**   Add very limited support for the Property Specification Language
     (aka PSL or Sugar).  The format and keywords are now very limited, but will
     grow with future releases.  The --assert switch enables this feature.

**   With --assert, generate assertions for synthesis parallel_case and full_case.

**** Fixed generate if's with empty if/else blocks.  [Mat Zeno]

**** Fixed generate for cell instantiations with same name.  [Mat Zeno]


* Verilator 3.481 2005/10/12 Stable

***  Add /*verilator tracing_on/off*/ for waveform control.

**** Fixed split optimization reordering $display statements.


* Verilator 3.480 2005/9/27 Beta

**   Allow coverage of flattened modules, and multiple points per line.
     Coverage analysis requires SystemPerl 1.230 or newer.

**** Add preprocessor changes to support meta-comments.

**** Optimize sequential assignments of different bits of same bus; ~5% faster.

**** Optimize away duplicate lookup tables.

**** Optimize wide concatenates into individual words.  [Ralf Karge]

**** Optimize local variables from delayed array assignments.


* Verilator 3.470 2005/9/6 Stable

***  Optimize staging flops under reset blocks.

***  Add '-Werror-...' to upgrade specific warnings to errors.

**** Add GCC branch prediction hints on generated if statements.

**** Fixed bad simulation when same function called twice in same expression.

**** Fixed preprocessor substitution of quoted parameterized defines.


* Verilator 3.464 2005/8/24 Stable

***  Add `systemc_imp_header, for use when using --output-split.

***  Add --stats option to dump design statistics.

**** Fixed core dump with clock inversion optimizations.


* Verilator 3.463 2005/8/5 Stable

***  Fixed case defaults when not last statement in case list. [Wim Michiels]


* Verilator 3.462 2005/8/3 Stable

***  Fixed reordering of delayed assignments to same memory index. [Wim Michiels]

**** Fixed compile error with Flex 2.5.1.  [Jens Arm]

**** Fixed multiply-instantiated public tasks generating non-compilable code.


* Verilator 3.461 2005/7/28 Beta

**** Fixed compile error with older versions of bison.  [Jeff Dutton]


* Verilator 3.460 2005/7/27 Beta

**   Add -output-split option to enable faster parallel GCC compiles.
     To support --output-split, the makefiles now split VM_CLASSES
     into VM_CLASSES_FAST and VM_CLASSES_SLOW.  This may require a
     change to local makefiles.

**   Support -v argument to read library files.

***  When issuing unoptimizable warning, show an example path.

**** Fixed false warning when a clock is constant.

**** Fixed X/Z in decimal numbers.  [Wim Michiels]

**** Fixed genvar statements in non-named generate blocks.

**** Fixed core dump when missing newline in `define.  [David van der bokke]

**** Internal tree dumps now indicate edit number that changed the node.


* Verilator 3.450 2005/7/12

**   $finish will no longer exit, but set Verilated::gotFinish().
     This enables support for final statements, and for other cleanup code.
     If this is undesired, redefine the vl_user_finish routine.  Top level
     loops should use Verilated::gotFinish() as a exit condition for their
     loop, and then call top->final().  To prevent a infinite loop, a
     double $finish will still exit; this may be removed in future
     releases.

***  Add support for SystemVerilog keywords $bits, $countones, $isunknown,
     $onehot, $onehot0, always_comb, always_ff, always_latch, finish.

**** Fixed "=== 1'bx" to always be false, instead of random.


* Verilator 3.440 2005/6/28 Stable

**   Add Verilog 2001 generate for/if/case statements.


* Verilator 3.431 2005/6/24 Stable

***  Fixed selection bugs introduced in 3.430 beta.


* Verilator 3.430 2005/6/22 Beta

**   Add Verilog 2001 variable part selects [n+:m] and [n-:m].  [Wim Michiels]


* Verilator 3.422 2005/6/10 Stable

***  Added Verilog 2001 power (**) operator.  [Danny Ding]

**** Fixed crash and added error message when assigning to inputs.  [Ralf Karge]

**** Fixed tracing of modules with public functions.


* Verilator 3.421 2005/6/2 Beta

**** Fixed error about reserved word on non-public signals.

**** Fixed missing initialization compile errors in 3.420 beta. [Ralf Karge]


* Verilator 3.420 2005/6/2 Beta

***  Fixed case defaults when not last statement in case list. [Ralf Karge]

**** Added error message when multiple defaults in case statement.

**** Fixed crash when wire self-assigns x=x.

**   Performance improvements worth ~20%

**   Added -x-assign options; ~5% faster if use -x-assign=0.

**** Optimize shifts out of conditionals and if statements.

**** Optimize local 'short' wires.

**** Fixed gate optimization with top-flattened modules. [Mahesh Kumashikar]


* Verilator 3.411 2005/5/30 Stable

**** Fixed compile error in GCC 2.96.  [Jeff Dutton]


* Verilator 3.410 2005/5/25 Beta

**   Allow functions and tasks to be declared public.
     They will become public C++ functions, with appropriate C++ types.
     This allows users to make public accessor functions/tasks, instead
     of having to use public variables and `systemc_header hacks.

***  Skip producing output files if all inputs are identical
     This uses timestamps, similar to make.  Disable with --no-skip-identical.

**** Improved compile performance with large case statements.

**** Fixed internal error in V3Table.  [Jeff Dutton]

**** Fixed compile error in GCC 2.96, and with SystemC 1.2.  [Jeff Dutton]


* Verilator 3.400 2005/4/29 Beta

**   Internal changes to support future clocking features.

**   Verilog-Perl and SystemPerl are no longer required for C++ or SystemC
     output.  If you want tracing or coverage analysis, they are still needed.

***  Added --sc to create pure SystemC output not requiring SystemPerl.

***  Added --pins64 to create 64 bit SystemC outputs instead of sc_bv<64>.

***  The --exe flag is now required to produce executables inside the makefile.
     This was previously the case any time .cpp files were passed on the
     command line.

***  Added -O3 and --inline-mult for performance tuning.  [Ralf Karge]
     One experiment regained 5% performance, at a cost of 300% in compile time.

***  Improved performance of large case/always statements with low fanin
     by converting to internal lookup tables (ROMs).

***  Initialize SystemC port names.  [S Shuba]

**** Added Doxygen comments to Verilated includes.

**** Fixed -cc pins 8 bits wide and less to be uint8_t instead of uint16_t.

**** Fixed crash when Mdir has same name as .v file.  [Gernot Koch]

**** Fixed crash with size mismatches on case items.  [Gernot Koch]


* Verilator 3.340 2005/2/18 Stable

***  Report misconnected pins across all modules, instead of just first error.

**** Fixed over-active inlining, resulting in compile slowness.

**** Improved large netlist compile times.

**** Added additional internal assertions.


* Verilator 3.332 2005/1/27

***  Added -E preprocess only flag, similar to GCC.

***  Added CMPCONSTLR when comparison is constant due to > or < with all ones.

**** Fixed loss of first -f file argument, introduced in 3.331.


* Verilator 3.331 2005/1/18

**   The Verilog::Perl preprocessor is now C++ code inside of Verilator.
     This improves performance, makes compilation easier, and enables
     some future features.

***  Support arrays of instantiations (non-primitives only). [Wim Michiels]

**** Fixed unlinked error with defparam.  [Shawn Wang]


* Verilator 3.320 2004/12/10

**   NEWS is now renamed Changes, to support CPAN indexing.

***  If Verilator is passed a C file, create a makefile link rule.
     This saves several user steps when compiling small projects.

***  Added new COMBDLY warning in place of fatal error.  [Shawn Wang]

***  Fixed mis-simulation with wide-arrays under bit selects.  [Ralf Karge]

**** Added NC Verilog as alternative to VCS for reference tests.

**** Support implicit wire declarations on input-only signals.
     (Dangerous, as leads to wires without drivers, but allowed by spec.)

**** Fixed compile warnings on Suse 9.1


* Verilator 3.311 2004/11/29

**   Support implicit wire declarations (as a warning).  [Shawn Wang]

**** Fixed over-shift difference in Verilog vs C++.  [Ralf Karge]


* Verilator 3.310 2004/11/15

**   Support defparam.

**   Support gate primitives: buf, not, and, nand, or, nor, xor, xnor.

***  Ignore all specify blocks.


* Verilator 3.302 2004/11/12

***  Support NAND and NOR operators.

***  Better warnings when port widths don't match.

**** Fixed internal error due to some port width mismatches. [Ralf Karge]

**** Fixed WIDTH warnings on modules that are only used
     parameterized, not in 'default' state.

**** Fixed selection of SystemC library on cygwin systems. [Shawn Wang]

**** Fixed runtime bit-selection of parameter constants.


* Verilator 3.301 2004/11/04

**** Fixed 64 bit [31:0] = {#{}} mis-simulation.  [Ralf Karge]

**** Fixed shifts greater then word width mis-simulation.  [Ralf Karge]

**** Work around GCC 2.96 negation bug.


* Verilator 3.300 2004/10/21

**   New backend that eliminates most VL_ macros.
     Improves performance 20%-50%, depending on frequency of use of signals
     over 64 bits. GCC compile times with -O2 shrink by a factor of 10.

**** Fixed "setting unsigned int from signed value" warning.


* Verilator 3.271 2004/10/21

**** Fixed "loops detected" error with some negedge clocks.

**** Cleaned up some output code spacing issues.


* Verilator 3.270 2004/10/15

***  Support Verilog 2001 parameters in module headers. [Ralf Karge]

**** Suppress numeric fault when dividing by zero.

**** Faster code to support compilers not inlining all Verilated functions.


* Verilator 3.260 2004/10/7

**   Support Verilog 2001 named parameter instantiation. [Ralf Karge]

**** Return 1's when one bit wide extract indexes outside array bounds.

**** Fixed compile warnings on 64-bit operating systems.

**** Fixed incorrect dependency in .d file when setting VERILATOR_BIN.


* Verilator 3.251 2004/9/9

**** Fixed parenthesis overflow in Microsoft Visual C++ [Renga Sundararajan]


* Verilator 3.250 2004/8/30

**   Support Microsoft Visual C++ [Renga Sundararajan]

***  SystemPerl 1.161+ is required.


* Verilator 3.241 2004/8/17

**   Support ,'s to separate multiple assignments. [Paul Nitza]

**** Fixed shift sign extension problem using non-GCC compilers.


* Verilator 3.240 2004/8/13

**   Verilator now uses 64 bit math where appropriate.
     Inputs and outputs of 33-64 bits wide to the C++ Verilated model must
     now be uint64_t's; SystemC has not changed, they will remain sc_bv's.
     This increases performance by ~ 9% on x86 machines, varying with how
     frequently 33-64 bit signals occur.  Signals 9-16 bits wide are now
     stored as 16 bit shorts instead of longs, this aids cache packing.

**** Fixed SystemC compile error with feedthrus. [Paul Nitza]

**** Fixed concat value error introduced in 3.230.


* Verilator 3.230 2004/8/10

***  Added coverage output to test_sp example, SystemPerl 1.160+ is required.

**** Fixed time 0 value of signals. [Hans Van Antwerpen]
     Earlier versions would not evaluate some combinatorial signals
     until posedge/negedge blocks had been activated.

**** Fixed wide constant inputs to public submodules [Hans Van Antwerpen]

**** Fixed wide signal width extension bug.
     Only applies when width mismatch warnings were overridden.


* Verilator 3.220 2004/6/22

**   Many waveform tracing changes:

***  Tracing is now supported on C++ standalone simulations. [John Brownlee]

***  When tracing, SystemPerl 1.150 or newer is required.

***  When tracing, Verilator must be called with the --trace switch.

**** Added SystemPerl example to documentation.  [John Brownlee]

**** Various Cygwin compilation fixes.  [John Brownlee]


* Verilator 3.210 2004/4/1

**   Compiler optimization switches have changed
     See the BENCHMARKING section of the documentation.

***  With Verilog-Perl 2.3 or newer, Verilator supports SystemVerilog
     preprocessor extensions.

***  Added localparam. [Thomas Hawkins]

***  Added warnings for SystemVerilog reserved words.


* Verilator 3.203 2004/3/10

***  Notes and repairs for Solaris. [Fred Ma]


* Verilator 3.202 2004/1/27

**   The beta version is now the primary release.  See below for many changes.
     If you have many problems, you may wish to try release 3.125.

***  Verilated::traceEverOn(true) must be called at time 0 if you will ever
     turn on tracing (waveform dumping) of signals.  Future versions will
     need this switch to disable trace incompatible optimizations.

**** Fixed several tracing bugs

**** Added optimizations for common replication operations.


* Verilator 3.201-beta 2003/12/10

**   BETA VERSION, USE 3.124 for stable release!

**   Version 3.2XX includes a all new back-end.
     This includes automatic inlining, flattening of signals between
     hierarchy, and complete ordering of statements.  This results in
     60-300% execution speedups, though less pretty C++ output.  Even
     better results are possible using GCC 3.2.2 (part of Redhat 9.1), as
     GCC has fixed some optimization problems which Verilator exposes.

     If you are using `systemc_ctor, beware pointers to submodules are now
     initialized after the constructor is called for a module, to avoid
     segfaults, move statements that reference subcells into initial
     statements.

***  C++ Constructor that creates a verilog module may take a char* name.
     This name will be used to prefix any $display %m arguments, so users may
     distinguish between multiple Verilated modules in a single executable.


* Verilator 3.125 2004/1/27

**** Optimization of bit replications


* Verilator 3.124 2003/12/05

***  A optimized executable will be made by default, in addition to a debug
     executable.  Invoking Verilator with --debug will pick the debug version.

**** Many minor invisible changes to support the next version.


* Verilator 3.123 2003/11/10

**** Wide bus performance enhancements.

**** Fixed function call bug when width warning suppressed. [Leon Wildman]

**** Fixed __DOT__ compile problem with funcs in last revision. [Leon Wildman]


* Verilator 3.122 2003/10/29

***  Modules which are accessed from external code now must be marked with
     /*verilator public_module*/ unless they already contain public signals.
     To enforce this, private cell names now have a string prepended.

**** Fixed replicated function calls in one statement. [Robert A. Clark]

**** Fixed function call bug when width warning suppressed. [Leon Wildman]


* Verilator 3.121 2003/09/29

***  Support multiplication over 32 bits. [Chris Boumenot]
     Also improved speed of addition and subtraction over 32 bits.

***  Detect bit selection out of range errors.

***  Detect integer width errors.

**** Fixed width problems on function arguments. [Robert A. Clark]


* Verilator 3.120 2003/09/24

***  $finish now exits the model (via vl_finish function).

***  Support inputs/outputs in tasks.

***  Support V2K "integer int = {INITIAL_VALUE};"

***  Ignore floating point delay values.  [Robert A. Clark]

**** Ignore `celldefine, `endcelldefine, etc. [Robert A. Clark]

**** New optimizations on reduction operators.

**** Fixed converting "\ooo" into octal values.

**** Fixed $display("%x");


* Verilator 3.112 2003/09/16

**** Fixed functions in continuous assignments. [Robert A. Clark]

**** Fixed inlining of modules with 2-level deep outputs.


* Verilator 3.111 2003/09/15

**** Fixed declaration of functions before using that module. [Robert A. Clark]

**** Fixed module inlining bug with outputs.


* Verilator 3.110 2003/09/12

**   Support Verilog 2001 style input/output declarations. [Robert A. Clark]

***  Allow local vars in headers of function/tasks. [Leon Wildman]


* Verilator 3.109 2003/08/28

**   Added support for local variables in named begin blocks. [Leon Wildman]


* Verilator 3.108 2003/08/11

**   Added support for functions.

***  Signals 8 bits and shorter are now stored as chars
     instead of uint32_t's.  This improves Dcache packing and
     improves performance by ~7%.

**** $display now usually results in a single VL_PRINT rather then many.

**** Many optimizations involving conditionals (?:)


* Verilator 3.107 2003/07/15

***  --private and --l2name are now the default,
     as this enables additional optimizations.
     Use --noprivate or --nol2name to get the older behavior.

***  Now support $display of binary and wide format data.

***  Added detection of incomplete case statements,
     and added related optimizations worth ~4%.

**** Work around flex bug in Redhat 8.0.  [Eugene Weber]

**** Added some additional C++ reserved words.

**** Additional constant optimizations, ~5% speed improvement.


* Verilator 3.106 2003/06/17

** $c can now take multiple expressions as arguments.
   For example $c("foo","bar(",32+1,");") will insert "foobar(33);"
   This makes it easier to pass the values of signals.

** Several changes to support future versions that may have
   signal-eliminating optimizations.  Users should try to use these switch
   on designs, they will become the default in later versions.

*** Added --private switch and /*verilator public*/ metacomment.
    This renames all signals so that compile errors will result if any
    signals referenced by C++ code are missing a /*verilator public*/
    metacomment.

*** With --l2name, the second level cell C++ cell is now named "v".
    Previously it was named based on the name of the verilog code.  This
    means to get to signals, scope to "{topcell} ->v ->{mysignal}" instead
    of "{topcell} ->{verilogmod}. {mysignal}".  This allows different
    modules to be substituted for the cell without requiring source
    changes.

**** Several cleanups for Redhat 8.0.


* Verilator 3.105 2003/05/08

**** Fixed more GCC 3.2 errors. [David Black]


* Verilator 3.104 2003/04/30

*** Indicate direction of ports with VL_IN and VL_OUT.

*** Allow $c32, etc, to specify width of the $c statement for VCS.

**** Fixed false "indent underflow" error inside `systemc_ctor sections.

**** Fixed missing ordering optimizations when outputs also used internally.

*** Numerous performance improvements, worth about 25%

**** Assign constant cell pins in initial blocks rather then every cycle.

**** Promote subcell's combo logic to sequential evaluation when possible.

**** Fixed GCC 3.2 compile errors.  [Narayan Bhagavatula]


* Verilator 3.103 2003/01/28

**** Fixed missing model evaluation when clock generated several levels of
     hierarchy across from where it is used as a clock.  [Richard Myers]

**** Fixed sign-extension bug introduced in 3.102.


* Verilator 3.102 2003/01/24

**** Fixed sign-extension of X/Z's ("32'hx")


* Verilator 3.101 2003/01/13

**** Fixed 'parameter FOO=#'bXXXX' [Richard Myers]

**** Allow spaces inside numbers ("32'h 1234") [Sam Gladstone]


* Verilator 3.100 2002/12/23

**   Support for simple tasks w/o vars or I/O.  [Richard Myers]

**** Ignore DOS carriage returns in Linux files. [Richard Myers]


* Verilator 3.012 2002/12/18

**** Fixed parsing bug with casex statements containing case items
     with bit extracts of parameters. [Richard Myers]

**** Fixed bug which could cause writes of non-power-of-2 sized arrays to
     corrupt memory beyond the size of the array. [Dan Lussier]

**** Fixed bug which did not detect UNOPT problems caused by
     submodules.  See the description in the verilator man page. [John Deroo]

**** Fixed compile with threaded Perl.  [Ami Keren]


* Verilator 3.010  2002/11/3

*** Support SystemC 2.0.1.  SystemPerl version 1.130 or newer is required.

**** Fixed bug with inlined modules under other inlined modules.  [Scott
     Bleiweiss]


* Verilator 3.005  2002/10/21

**** Fixed X's in case (not casex/z) to constant propagate correctly.

**** Fixed missing include. [Kurachi]


* Verilator 3.004  2002/10/10

*** Added /* verilator module_inline */ and associated optimizations.

*** Allow /* verilator coverage_block_off */ in place of `coverage_block_off.
    This prevents problems with Emacs AUTORESET. [Ray Strouble]

**** Fixed `coverage_block_off also disabling subsequent blocks.

**** Fixed unrolling of loops with multiple simple statements.

**** Fixed compile warnings on newer GCC. [Kurachi]

**** Additional concatenation optimizations.


* Verilator 3.003  2002/09/13

*** Now compiles on Windows 2000 with Cygwin.

**** Fixed bug with pin assignments to wide memories.

**** Optimize wire assignments to constants.


* Verilator 3.002  2002/08/19

** First public release of version 3.


* Verilator 3.000  2002/08/03

** All new code base.  Many changes too numerous to mention.

*** Approximately 4 times faster then Verilator 2.
*** Supports initial statements
*** Supports correct blocking/nonblocking assignments
*** Supports `defines across multiple modules
*** Optimizes call ordering, constant propagation, and dead code elimination.


* Verilator 2.1.8 2002/04/03

** All applications must now link against include/verilated.cpp

*** Paths specified to verilator_make should be absolute, or be formed
   to allow for execution in the object directory (prepend ../ to each path.)
   This allows relative filenames for makes which hash and cache dependencies.

**** Added warning when parameter constants are too large. [John Deroo]

**** Added warning when x/?'s used in non-casez statements.

**** Added warning when blocking assignments used in posedge blocks. [Dan Lussier]

**** Split evaluation function into clocked and non-clocked, 20% perf gain.


* Verilator 2.1.5 2001/12/1

** Added coverage analysis.  In conjunction with SystemC provide line
   coverage reports, without SystemC, provide a hook to user written
   accumulation function.  See --coverage option of verilator_make.

*** Relaxed multiply range checking

*** Support for constants up to 128 bits

*** Randomize values used when assigning to X's.

**** Added -guard option of internal testing.

**** Changed indentation in emitted code to be automatically generated.

**** Fixed corruption of assignments of signal over 32 bits with non-0 lsb.


* Verilator 2.1.4 2001/11/16

** Added $c("c_commands();");  for embedding arbitrary C code in Verilog.


* Verilator 2.1.3 2001/11/03

** Support for parameters.


* Verilator 2.1.2 2001/10/25

** Verilog Errors now reference the .v file rather then the .vpp file.

*** Support strings in assignments:  reg [31:0] foo = "STRG";

*** Support %m in format strings.  Ripped out old $info support, use
    Verilog-Perl's vpm program instead.

*** Convert $stop to call of v_stop() which user can define.

**** Fixed bug where a==b==c would have wrong precedence rule.

**** Fixed bug where XNOR on odd-bit-widths (~^ or ^~) had bad value.


* Verilator 2.1.1 2001/5/17

** New test_sp directory for System-Perl (SystemC) top level instantiation
of the Verilated code, lower modules are still C++ code.  (Experimental).

** New test_spp directory for Pure System-Perl (SystemC) where every module
is true SystemC code.  (Experimental)

*** Input ports are now loaded by pointer reference into the sub-cell.
This is faster on I-386 machines, as the stack must be used when there are
a large number of parameters.  Also, this simplifies debugging as the value
of input ports exists for tracing.

**** Many code cleanups towards standard C++ style conventions.


* Verilator 2.1.0 2001/5/8

**** Many code cleanups towards standard C++ style conventions.


* {Version history lost}


* Verilator 1.8 1996/7/8

** [Versions 0 to 1.8 were by Paul Wasson]

****  Fixed single bit in concat from instance output incorrect offset bug.


* Verilator 1.7 1996/5/20

****  Mask unused bits of DONTCAREs.


* Verilator 1.6 1996/5/13

*** Added fasttrace script


* Verilator 1.5 1996/1/9

*** Pass structure pointer into translated code,
    so multiple instances can use same functions.

**** Fixed static value concat on casex items.


* Verilator 1.1 1995/3/30

*** Bug fixes, added verimake_partial script, performance improvements.


* Verilator 1.0c 1994/9/30

*** Initial release of Verilator


* Verilator 0.0 1994/7/8

**** First code written.

----------------------------------------------------------------------

This uses outline mode in Emacs.  See C-h m [M-x describe-mode].

Copyright 2001-2018 by Wilson Snyder.  This program is free software; you
can redistribute it and/or modify it under the terms of either the GNU
Lesser General Public License Version 3 or the Perl Artistic License
Version 2.0.

Local variables:
mode: outline
paragraph-separate: "[  \f\n]*$"
end:<|MERGE_RESOLUTION|>--- conflicted
+++ resolved
@@ -2,7 +2,6 @@
 
 The contributors that suggested a given feature are shown in []. Thanks!
 
-<<<<<<< HEAD
 * Verilator 4.000 devel
 
 **    This is a major release.  Any patches may require major rework to apply.
@@ -14,13 +13,7 @@
 ****  Fix internals to avoid 'using namespace std'.
 
 
-* Verilator 3.921 devel
-=======
-* Verilator 3.923 devel
-
-
 * Verilator 3.922 2018-03-17
->>>>>>> e3354a01
 
 **    Support IEEE 1800-2017 as default language.
 
