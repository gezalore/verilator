--- conflicted
+++ resolved
@@ -14,6 +14,11 @@
 
 ****  Fix internals to avoid 'using namespace std'.
 
+****  Fix Verilation performance issues, bug1316. [John Coiner]
+
+
+* Verilator 3.923 devel
+
 ***   Renamed --profile-cfuncs to --prof-cfuncs.
 
 ****  Report interface ports connected to wrong interface, bug1294. [Todd Strader]
@@ -24,12 +29,8 @@
 
 ****  Fix parsing error on bad missing #, bug1308. [Dan Kirkham]
 
-<<<<<<< HEAD
-****  Fix Verilation performance issues, bug1316. [John Coiner]
-=======
 ****  Fix $clog2 to be in verilog 2005, bug1319. [James Hutchinson]
 
->>>>>>> f0ed4346
 
 * Verilator 3.922 2018-03-17
 
