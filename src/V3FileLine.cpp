// -*- mode: C++; c-file-style: "cc-mode" -*-
//*************************************************************************
// DESCRIPTION: Verilator: Error handling
//
// Code available from: https://verilator.org
//
//*************************************************************************
//
// Copyright 2003-2022 by Wilson Snyder. This program is free software; you
// can redistribute it and/or modify it under the terms of either the GNU
// Lesser General Public License Version 3 or the Perl Artistic License
// Version 2.0.
// SPDX-License-Identifier: LGPL-3.0-only OR Artistic-2.0
//
//*************************************************************************

#include "config_build.h"
#include "verilatedos.h"

// clang-format off
#include "V3Error.h"
#include "V3FileLine.h"
#include "V3String.h"
#ifndef V3ERROR_NO_GLOBAL_
# include "V3Global.h"
# include "V3Config.h"
# include "V3File.h"
#endif
#include "V3Waiver.h"
// clang-format on

#include <algorithm>
#include <iomanip>
#include <limits>
#include <unordered_set>

VL_DEFINE_DEBUG_FUNCTIONS;

//######################################################################
// FileLineSingleton class functions

string FileLineSingleton::filenameLetters(fileNameIdx_t fileno) {
    constexpr int size
        = 1 + (64 / 4);  // Each letter retires more than 4 bits of a > 64 bit number
    char out[size];
    char* op = out + size - 1;
    *--op = '\0';  // We build backwards
    int num = fileno;
    do {
        *--op = 'a' + num % 26;
        num /= 26;
    } while (num);
    return op;
}

//! Convert filenames to a filenameno

//! This lets us assign a nice small identifier for debug messages, but more
//! importantly lets us use a 4 byte int instead of 8 byte pointer in every
//! FileLine.

//! We associate a language with each source file, so we also set the default
//! for this.
FileLineSingleton::fileNameIdx_t FileLineSingleton::nameToNumber(const string& filename) {
    const auto pair = m_namemap.emplace(filename, 0);
    fileNameIdx_t& idx = pair.first->second;
    if (pair.second) {
        const size_t nextIdx = m_names.size();
        UASSERT(nextIdx <= std::numeric_limits<fileNameIdx_t>::max(),
                "Too many input files (" + cvtToStr(nextIdx) + "+).");
        idx = static_cast<fileNameIdx_t>(nextIdx);
        m_names.push_back(filename);
        m_languages.push_back(V3LangCode::mostRecent());
    }
    return idx;
}

//! Support XML output
//! Experimental. Updated to also put out the language.
void FileLineSingleton::fileNameNumMapDumpXml(std::ostream& os) {
    os << "<files>\n";
    for (const auto& itr : m_namemap) {
        os << "<file id=\"" << filenameLetters(itr.second) << "\" filename=\""
           << V3OutFormatter::quoteNameControls(itr.first, V3OutFormatter::LA_XML)
           << "\" language=\"" << numberToLang(itr.second).ascii() << "\"/>\n";
    }
    os << "</files>\n";
}

FileLineSingleton::msgEnSetIdx_t FileLineSingleton::addMsgEnBitSet(const MsgEnBitSet& bitSet) {
    const auto pair = m_internedMsgEnIdxs.emplace(bitSet, 0);
    msgEnSetIdx_t& idx = pair.first->second;
    if (pair.second) {
        const size_t nextIdx = m_internedMsgEns.size();
        UASSERT(nextIdx <= std::numeric_limits<msgEnSetIdx_t>::max(),
                "Too many unique message enable sets (" + cvtToStr(nextIdx) + "+).");
        idx = static_cast<msgEnSetIdx_t>(nextIdx);
        m_internedMsgEns.push_back(bitSet);
    }
    return idx;
}

FileLineSingleton::msgEnSetIdx_t FileLineSingleton::defaultMsgEnIndex() {
    MsgEnBitSet msgEnBitSet;
    for (int i = V3ErrorCode::EC_MIN; i < V3ErrorCode::_ENUM_MAX; ++i) {
        msgEnBitSet.set(i, !V3ErrorCode{i}.defaultsOff());
    }
    return addMsgEnBitSet(msgEnBitSet);
}

FileLineSingleton::msgEnSetIdx_t FileLineSingleton::msgEnSetBit(msgEnSetIdx_t setIdx,
                                                                size_t bitIdx, bool value) {
    if (msgEn(setIdx).test(bitIdx) == value) return setIdx;
    MsgEnBitSet msgEnBitSet{msgEn(setIdx)};
    msgEnBitSet.set(bitIdx, value);
    return addMsgEnBitSet(msgEnBitSet);
}

FileLineSingleton::msgEnSetIdx_t FileLineSingleton::msgEnAnd(msgEnSetIdx_t lhsIdx,
                                                             msgEnSetIdx_t rhsIdx) {
    MsgEnBitSet msgEnBitSet{msgEn(lhsIdx)};
    msgEnBitSet &= msgEn(rhsIdx);
    if (msgEnBitSet == msgEn(lhsIdx)) return lhsIdx;
    if (msgEnBitSet == msgEn(rhsIdx)) return rhsIdx;
    return addMsgEnBitSet(msgEnBitSet);
}

// ######################################################################
//  VFileContents class functions

void VFileContent::pushText(const string& text) {
    if (m_lines.size() == 0) {
        m_lines.emplace_back("");  // no such thing as line [0]
        m_lines.emplace_back("");  // start with no leftover
    }

    // Any leftover text is stored on largest line (might be "")
    const string leftover = m_lines.back() + text;
    m_lines.pop_back();

    // Insert line-by-line
    string::size_type line_start = 0;
    while (true) {
        const string::size_type line_end = leftover.find('\n', line_start);
        if (line_end != string::npos) {
            const string oneline(leftover, line_start, line_end - line_start + 1);
            m_lines.push_back(oneline);  // Keeps newline
            UINFO(9, "PushStream[ct" << m_id << "+" << (m_lines.size() - 1) << "]: " << oneline);
            line_start = line_end + 1;
        } else {
            break;
        }
    }
    // Keep leftover for next time
    m_lines.emplace_back(string(leftover, line_start));  // Might be ""
}

string VFileContent::getLine(int lineno) const {
    // Return error text rather than asserting so the user isn't left without a message
    // cppcheck-suppress negativeContainerIndex
    if (VL_UNCOVERABLE(lineno < 0 || lineno >= (int)m_lines.size())) {
        if (debug() || v3Global.opt.debugCheck()) {
            return ("%Error-internal-contents-bad-ct" + cvtToStr(m_id) + "-ln" + cvtToStr(lineno));
        } else {
            return "";
        }
    }
    string text = m_lines[lineno];
    UINFO(9, "Get Stream[ct" << m_id << "+" << lineno << "]: " << text);
    return text;
}

std::ostream& operator<<(std::ostream& os, VFileContent* contentp) {
    if (!contentp) {
        os << "ct0";
    } else {
        os << contentp->ascii();
    }
    return os;
}

// ######################################################################
//  FileLine class functions

FileLine::~FileLine() {
    if (m_contentp) VL_DO_DANGLING(m_contentp->refDec(), m_contentp);
}

void FileLine::newContent() {
    if (m_contentp) VL_DO_DANGLING(m_contentp->refDec(), m_contentp);
    m_contentp = new VFileContent;
    m_contentp->refInc();
    m_contentLineno = 1;
}

string FileLine::xmlDetailedLocation() const {
    return "loc=\"" + cvtToStr(filenameLetters()) + "," + cvtToStr(firstLineno()) + ","
           + cvtToStr(firstColumn()) + "," + cvtToStr(lastLineno()) + "," + cvtToStr(lastColumn())
           + "\"";
}

string FileLine::lineDirectiveStrg(int enterExit) const {
    return std::string{"`line "} + cvtToStr(lastLineno()) + " \"" + filename() + "\" "
           + cvtToStr(enterExit) + "\n";
}

void FileLine::lineDirective(const char* textp, int& enterExitRef) {
    // Handle `line directive
    // Does not parse streamNumber/streamLineno as the next input token
    // will come from the same stream as the previous line.

    // Skip `line
    while (*textp && isspace(*textp)) textp++;
    while (*textp && !isspace(*textp)) textp++;
    while (*textp && (isspace(*textp) || *textp == '"')) textp++;

    // Grab linenumber
    bool fail = false;
    const char* const ln = textp;
    while (*textp && !isspace(*textp)) textp++;
    if (isdigit(*ln)) {
        lineno(std::atoi(ln));
    } else {
        fail = true;
    }
    while (*textp && (isspace(*textp))) textp++;
    if (*textp != '"') fail = true;
    while (*textp && (isspace(*textp) || *textp == '"')) textp++;

    // Grab filename
    const char* const fn = textp;
    while (*textp && !(isspace(*textp) || *textp == '"')) textp++;
    if (textp != fn) {
        string strfn = fn;
        strfn = strfn.substr(0, textp - fn);
        filename(strfn);
    } else {
        fail = true;
    }

    // Grab level
    while (*textp && (isspace(*textp) || *textp == '"')) textp++;
    if (isdigit(*textp)) {
        enterExitRef = std::atoi(textp);
        if (enterExitRef >= 3) fail = true;
    } else {
        enterExitRef = 0;
        fail = true;
    }

    if (fail && v3Global.opt.pedantic()) {
        v3error("`line was not properly formed with '`line number \"filename\" level'\n");
    }

    // printf ("PPLINE %d '%s'\n", s_lineno, s_filename.c_str());
}

void FileLine::forwardToken(const char* textp, size_t size, bool trackLines) {
    for (const char* sp = textp; size && *sp; ++sp, --size) {
        if (*sp == '\n') {
            if (trackLines) linenoInc();
            m_lastColumn = 1;
        } else if (VL_UNCOVERABLE(*sp == '\r')) {  // Generally stripped by preproc
        } else {  // Tabs are considered one column; hence column means number of chars
            ++m_lastColumn;
        }
    }
}

FileLine* FileLine::copyOrSameFileLine() {
    // When a fileline is "used" to produce a node, calls this function.
    // Return this, or a copy of this
    // There are often more than one token per line, thus we use the
    // same pointer as long as we're on the same line, file & warn state.
#ifndef V3ERROR_NO_GLOBAL_
    V3Config::applyIgnores(this);  // Toggle warnings based on global config file
#endif
    static FileLine* lastNewp = nullptr;
    if (lastNewp && *lastNewp == *this) {  // Compares lineno, filename, etc
        return lastNewp;
    }
    FileLine* const newp = new FileLine(this);
    lastNewp = newp;
    return newp;
}

string FileLine::filebasename() const {
    string name = filename();
    string::size_type pos;
    if ((pos = name.rfind('/')) != string::npos) name.erase(0, pos + 1);
    return name;
}

string FileLine::filebasenameNoExt() const {
    string name = filebasename();
    string::size_type pos;
    if ((pos = name.find('.')) != string::npos) name = name.substr(0, pos);
    return name;
}

string FileLine::firstColumnLetters() const {
    const char a = ((firstColumn() / 26) % 26) + 'a';
    const char b = (firstColumn() % 26) + 'a';
    return string(1, a) + string(1, b);
}

string FileLine::profileFuncname() const {
    // Return string that is OK as a function name - for profiling
    string name = filebasenameNoExt();
    string::size_type pos;
    while ((pos = name.find_first_not_of(
                "abcdefghijlkmnopqrstuvwxyzABCDEFGHIJLKMNOPQRSTUVWXYZ0123456789_"))
           != string::npos) {
        name.replace(pos, 1, "_");
    }
    name += "__l" + cvtToStr(lastLineno());
    return name;
}

string FileLine::asciiLineCol() const {
    return (cvtToStr(firstLineno()) + "-" + cvtToStr(lastLineno()) + ":" + cvtToStr(firstColumn())
            + "-" + cvtToStr(lastColumn()) + "[" + (m_contentp ? m_contentp->ascii() : "ct0") + "+"
            + cvtToStr(m_contentLineno) + "]");
}
string FileLine::ascii() const {
    // For most errors especially in the parser the lastLineno is more accurate than firstLineno
    return filename() + ":" + cvtToStr(lastLineno()) + ":" + cvtToStr(firstColumn());
}
std::ostream& operator<<(std::ostream& os, FileLine* fileline) {
    os << fileline->ascii() << ": " << std::hex;
    return (os);
}

bool FileLine::warnOff(const string& msg, bool flag) {
    const V3ErrorCode code(msg.c_str());
    if (code < V3ErrorCode::EC_FIRST_WARN) {
        return false;
    } else {
        warnOff(code, flag);
        return true;
    }
}

void FileLine::warnLintOff(bool flag) {
    for (int codei = V3ErrorCode::EC_MIN; codei < V3ErrorCode::_ENUM_MAX; codei++) {
        const V3ErrorCode code{codei};
        if (code.lintError()) warnOff(code, flag);
    }
}

void FileLine::warnStyleOff(bool flag) {
    for (int codei = V3ErrorCode::EC_MIN; codei < V3ErrorCode::_ENUM_MAX; codei++) {
        const V3ErrorCode code{codei};
        if (code.styleError()) warnOff(code, flag);
    }
}

bool FileLine::warnIsOff(V3ErrorCode code) const {
<<<<<<< HEAD
    if (!m_warnOn.test(code)) return true;
    if (!defaultFileLine().m_warnOn.test(code)) return true;  // Global overrides local
    if ((code.lintError() || code.styleError()) && !m_warnOn.test(V3ErrorCode::I_LINT)) {
=======
    if (!msgEn().test(code)) return true;
    if (!defaultFileLine().msgEn().test(code)) return true;  // Global overrides local
    // UNOPTFLAT implies UNOPT
    if (code == V3ErrorCode::UNOPT && !msgEn().test(V3ErrorCode::UNOPTFLAT)) return true;
    if ((code.lintError() || code.styleError()) && !msgEn().test(V3ErrorCode::I_LINT)) {
>>>>>>> f96454ad
        return true;
    }
    return false;
}

void FileLine::v3errorEnd(std::ostringstream& sstr, const string& extra) {
    std::ostringstream nsstr;
    if (lastLineno()) nsstr << this;
    nsstr << sstr.str();
    nsstr << endl;
    std::ostringstream lstr;
    if (!extra.empty()) {
        lstr << std::setw(ascii().length()) << " "
             << ": " << extra;
    }
    m_waive = V3Config::waive(this, V3Error::errorCode(), sstr.str());
    if (warnIsOff(V3Error::errorCode()) || m_waive) {
        V3Error::suppressThisWarning();
    } else if (!V3Error::errorContexted()) {
        nsstr << warnContextPrimary();
    }
    if (!m_waive) V3Waiver::addEntry(V3Error::errorCode(), filename(), sstr.str());
    V3Error::v3errorEnd(nsstr, lstr.str());
}

string FileLine::warnMore() const {
    if (lastLineno()) {
        return V3Error::warnMore() + string(ascii().size(), ' ') + ": ";
    } else {
        return V3Error::warnMore();
    }
}
string FileLine::warnOther() const {
    if (lastLineno()) {
        return V3Error::warnMore() + ascii() + ": ";
    } else {
        return V3Error::warnMore();
    }
}

string FileLine::source() const {
    if (VL_UNCOVERABLE(!m_contentp)) {  // LCOV_EXCL_START
        if (debug() || v3Global.opt.debugCheck()) {
            // The newline here is to work around the " <line#> | "
            return "\n%Error: internal tracking of file contents failed";
        } else {
            return "";
        }
    }  // LCOV_EXCL_STOP
    return m_contentp->getLine(m_contentLineno);
}
string FileLine::prettySource() const {
    string out = source();
    // Drop ignore trailing newline
    const string::size_type pos = out.find('\n');
    if (pos != string::npos) out = string(out, 0, pos);
    // Column tracking counts tabs = 1, so match that when print source
    return VString::spaceUnprintable(out);
}

string FileLine::warnContext(bool secondary) const {
    V3Error::errorContexted(true);
    if (!v3Global.opt.context()) return "";
    string out;
    if (firstLineno() == lastLineno() && firstColumn()) {
        const string sourceLine = prettySource();
        // Don't show super-long lines as can fill screen and unlikely to help user
        if (!sourceLine.empty() && sourceLine.length() < SHOW_SOURCE_MAX_LENGTH
            && sourceLine.length() >= static_cast<size_t>(lastColumn() - 1)) {
            string linestr = cvtToStr(firstLineno());
            while (linestr.size() < 5) linestr = ' ' + linestr;
            out += linestr + " | " + sourceLine + "\n";
            out += std::string(linestr.size(), ' ') + " | ";
            out += string((firstColumn() - 1), ' ') + '^';
            // Can't use UASSERT_OBJ used in warnings already inside the error end handler
            if (lastColumn() > firstColumn()) {
                // Note lastColumn() can be <= firstColumn() in some weird preproc expansions
                out += string((lastColumn() - firstColumn() - 1), '~');
            }
            out += "\n";
        }
    }
    if (!secondary) {  // Avoid printing long paths on informational part of error
        for (FileLine* parentFl = parent(); parentFl; parentFl = parentFl->parent()) {
            if (parentFl->filenameIsGlobal()) break;
            out += parentFl->warnOther() + "... note: In file included from "
                   + parentFl->filebasename() + "\n";
        }
    }
    return out;
}

#ifdef VL_LEAK_CHECKS
std::unordered_set<FileLine*> fileLineLeakChecks;

void* FileLine::operator new(size_t size) {
    FileLine* const objp = static_cast<FileLine*>(::operator new(size));
    fileLineLeakChecks.insert(objp);
    return objp;
}

void FileLine::operator delete(void* objp, size_t size) {
    if (!objp) return;
    FileLine* const flp = static_cast<FileLine*>(objp);
    const auto it = fileLineLeakChecks.find(flp);
    if (it != fileLineLeakChecks.end()) {
        fileLineLeakChecks.erase(it);
    } else {
        flp->v3fatalSrc("Deleting FileLine object that was never tracked");
    }
    ::operator delete(objp);
}
#endif

void FileLine::deleteAllRemaining() {
#ifdef VL_LEAK_CHECKS
    // FileLines are allocated, but never nicely freed, as it's much faster
    // that way.  Unfortunately this makes our leak checking a big mess, so
    // only when leak checking we'll track them all and cleanup.
    while (true) {
        const auto it = fileLineLeakChecks.begin();
        if (it == fileLineLeakChecks.end()) break;
        delete *it;
        // Operator delete will remove the iterated object from the list.
        // Eventually the list will be empty and terminate the loop.
    }
    fileLineLeakChecks.clear();
    singleton().clear();
#endif
}<|MERGE_RESOLUTION|>--- conflicted
+++ resolved
@@ -356,17 +356,9 @@
 }
 
 bool FileLine::warnIsOff(V3ErrorCode code) const {
-<<<<<<< HEAD
-    if (!m_warnOn.test(code)) return true;
-    if (!defaultFileLine().m_warnOn.test(code)) return true;  // Global overrides local
-    if ((code.lintError() || code.styleError()) && !m_warnOn.test(V3ErrorCode::I_LINT)) {
-=======
     if (!msgEn().test(code)) return true;
     if (!defaultFileLine().msgEn().test(code)) return true;  // Global overrides local
-    // UNOPTFLAT implies UNOPT
-    if (code == V3ErrorCode::UNOPT && !msgEn().test(V3ErrorCode::UNOPTFLAT)) return true;
     if ((code.lintError() || code.styleError()) && !msgEn().test(V3ErrorCode::I_LINT)) {
->>>>>>> f96454ad
         return true;
     }
     return false;
