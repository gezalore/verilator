--- conflicted
+++ resolved
@@ -280,17 +280,13 @@
         // Replace any node4p varscopes with the new scope
         LifePostElimVisitor{nodep};
     }
-<<<<<<< HEAD
-    virtual void visit(AstVarRef* nodep) override {
+    void visit(AstVarRef* nodep) override {
         // Mark variables referenced outside _eval__nba
         if (!m_inEvalNba) {
             nodep->varScopep()->user1(true);
             return;
         }
 
-=======
-    void visit(AstVarRef* nodep) override {
->>>>>>> 38a8d7fb
         // Consumption/generation of a variable,
         const AstVarScope* const vscp = nodep->varScopep();
         UASSERT_OBJ(vscp, nodep, "Scope not assigned");
@@ -359,16 +355,11 @@
 
 public:
     // CONSTRUCTORS
-<<<<<<< HEAD
     explicit LifePostDlyVisitor(AstNetlist* netlistp)
         : m_evalNbap{netlistp->evalNbap()} {
         iterate(netlistp);
     }
-    virtual ~LifePostDlyVisitor() override {
-=======
-    explicit LifePostDlyVisitor(AstNetlist* nodep) { iterate(nodep); }
     ~LifePostDlyVisitor() override {
->>>>>>> 38a8d7fb
         V3Stats::addStat("Optimizations, Lifetime postassign deletions", m_statAssnDel);
     }
 };
