--- conflicted
+++ resolved
@@ -136,11 +136,7 @@
 
 inline void V3FileDependImp::writeDepend(const string& filename) {
     const vl_unique_ptr<std::ofstream> ofp (V3File::new_ofstream(filename));
-<<<<<<< HEAD
-    if (ofp->fail()) v3fatalSrc("Can't write "<<filename);
-=======
     if (ofp->fail()) v3fatal("Can't write "<<filename);
->>>>>>> 9e3a88c4
 
     for (std::set<DependFile>::iterator iter=m_filenameList.begin();
 	 iter!=m_filenameList.end(); ++iter) {
@@ -176,11 +172,7 @@
 
 inline void V3FileDependImp::writeTimes(const string& filename, const string& cmdlineIn) {
     const vl_unique_ptr<std::ofstream> ofp (V3File::new_ofstream(filename));
-<<<<<<< HEAD
-    if (ofp->fail()) v3fatalSrc("Can't write "<<filename);
-=======
     if (ofp->fail()) v3fatal("Can't write "<<filename);
->>>>>>> 9e3a88c4
 
     string cmdline = stripQuotes(cmdlineIn);
     *ofp<<"# DESCR"<<"IPTION: Verilator output: Timestamp data for --skip-identical.  Delete at will."<<endl;
