--- conflicted
+++ resolved
@@ -305,17 +305,13 @@
             VL_DO_DANGLING(m_lifep->varUsageReplace(vscp, nodep), nodep);
         }
     }
-<<<<<<< HEAD
-    virtual void visit(AstNodeAssign* nodep) override {
+    void visit(AstNodeAssign* nodep) override {
         if (nodep->isTimingControl()) {
             // V3Life doesn't understand time sense - don't optimize
             setNoopt();
             iterateChildren(nodep);
             return;
         }
-=======
-    void visit(AstNodeAssign* nodep) override {
->>>>>>> 38a8d7fb
         // Collect any used variables first, as lhs may also be on rhs
         // Similar code in V3Dead
         const uint64_t lastEdit = AstNode::editCountGbl();  // When it was last edited
@@ -335,18 +331,13 @@
             iterateAndNextNull(nodep->lhsp());
         }
     }
-<<<<<<< HEAD
-    virtual void visit(AstAssignDly* nodep) override {
+    void visit(AstAssignDly* nodep) override {
         // V3Life doesn't understand time sense
         if (nodep->isTimingControl()) {
             // Don't optimize
             setNoopt();
         }
         // Don't treat as normal assign
-=======
-    void visit(AstAssignDly* nodep) override {
-        // Don't treat as normal assign; V3Life doesn't understand time sense
->>>>>>> 38a8d7fb
         iterateChildren(nodep);
     }
 
@@ -452,19 +443,14 @@
         iterateChildren(nodep);
     }
 
-<<<<<<< HEAD
-    virtual void visit(AstVar*) override {}  // Don't want varrefs under it
-    virtual void visit(AstNode* nodep) override {
+    void visit(AstVar*) override {}  // Don't want varrefs under it
+    void visit(AstNode* nodep) override {
         if (nodep->isTimingControl()) {
             // V3Life doesn't understand time sense - don't optimize
             setNoopt();
         }
         iterateChildren(nodep);
     }
-=======
-    void visit(AstVar*) override {}  // Don't want varrefs under it
-    void visit(AstNode* nodep) override { iterateChildren(nodep); }
->>>>>>> 38a8d7fb
 
 public:
     // CONSTRUCTORS
